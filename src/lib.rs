use std::{
<<<<<<< HEAD
    collections::hash_map::DefaultHasher,
    hash::{Hash, Hasher},
    io::{Read, Seek}, sync::Arc,
=======
     collections::hash_map::DefaultHasher, hash::{Hash, Hasher}, io::{Read, Seek}, path::{Path, PathBuf}
>>>>>>> 2805d40f
};

use image::Pixel;
#[cfg(target_arch = "wasm32")]
use instant::{Duration, Instant};
use renderer::Display;
#[cfg(not(target_arch = "wasm32"))]
use std::time::{Duration, Instant};
use wgpu::{util::DeviceExt, Backends, Extent3d};

use cgmath::{
<<<<<<< HEAD
    Deg, EuclideanSpace, MetricSpace, Point3, Quaternion,
    Vector2, Vector3,
=======
    Deg, EuclideanSpace, MetricSpace, Point3, Quaternion, RelativeEq, UlpsEq, Vector2, Vector3
>>>>>>> 2805d40f
};
use egui::Color32;
use num_traits::One;

use utils::key_to_num;
#[cfg(not(target_arch = "wasm32"))]
use utils::RingBuffer;

#[cfg(target_arch = "wasm32")]
use wasm_bindgen::prelude::wasm_bindgen;
use winit::{
    dpi::PhysicalSize,
    event::{DeviceEvent, ElementState, Event, WindowEvent},
    event_loop::EventLoop,
    keyboard::{KeyCode, PhysicalKey},
    window::{Window, WindowBuilder},
};

mod animation;
mod ui;
pub use animation::{Animation, Sampler, TrackingShot, Transition};
mod camera;
pub use camera::{Camera, PerspectiveCamera, PerspectiveProjection};
mod controller;
pub use controller::CameraController;
mod pointcloud;
pub use pointcloud::PointCloud;

#[cfg(feature = "npz")]
mod npz;
mod ply;

mod renderer;
pub use renderer::{GaussianRenderer, SplattingArgs};

mod scene;
pub use self::scene::{Scene, SceneCamera, Split};

pub mod gpu_rs;
mod ui_renderer;
mod uniform;
mod utils;

pub struct RenderConfig {
    pub no_vsync: bool,
    pub skybox: Option<PathBuf>,
}

pub struct WGPUContext {
    pub device: wgpu::Device,
    pub queue: wgpu::Queue,
    pub adapter: wgpu::Adapter,
}

impl WGPUContext {
    pub async fn new_instance() -> Self {
        let instance = wgpu::Instance::new(wgpu::InstanceDescriptor {
            backends: Backends::PRIMARY,
            ..Default::default()
        });

        return WGPUContext::new(&instance, None).await;
    }

    pub async fn new(instance: &wgpu::Instance, surface: Option<&wgpu::Surface<'static>>) -> Self {
        let adapter = wgpu::util::initialize_adapter_from_env_or_default(instance, surface)
            .await
            .unwrap();

        #[cfg(target_arch = "wasm32")]
        let required_features = wgpu::Features::default();
        #[cfg(not(target_arch = "wasm32"))]
        let required_features = wgpu::Features::TIMESTAMP_QUERY
            | wgpu::Features::TEXTURE_FORMAT_16BIT_NORM
            | wgpu::Features::TEXTURE_ADAPTER_SPECIFIC_FORMAT_FEATURES;

        let (device, queue) = adapter
            .request_device(
                &wgpu::DeviceDescriptor {
                    required_features,
                    #[cfg(not(target_arch = "wasm32"))]
                    required_limits: wgpu::Limits {
                        max_storage_buffer_binding_size: (1 << 30) - 1,
                        max_buffer_size: (1 << 30) - 1,
                        max_storage_buffers_per_shader_stage: 12,
                        max_compute_workgroup_storage_size: 1 << 15,
                        ..Default::default()
                    },
                
                    #[cfg(target_arch = "wasm32")]
                    required_limits: wgpu::Limits {
                        max_compute_workgroup_storage_size: 1 << 15,
                        max_texture_dimension_1d: 4096,
                        max_texture_dimension_2d: 4096,
                        max_texture_dimension_3d: 1024,
                        max_uniform_buffer_binding_size: 16384,
                        max_vertex_buffer_array_stride: 0,
                        ..Default::default()
                    },
                    label: None,
                },
                None,
            )
            .await
            .unwrap();

        Self {
            device,
            queue,
            adapter,
        }
    }
}

pub struct WindowContext {
    wgpu_context: WGPUContext,
    surface: wgpu::Surface<'static>,
    config: wgpu::SurfaceConfiguration,
    window: Arc<Window>,
    scale_factor: f32,

    pc: PointCloud,
    pointcloud_file_path: Option<PathBuf>,
    renderer: GaussianRenderer,
    animation: Option<(Animation<PerspectiveCamera>, bool)>,
    controller: CameraController,
    scene: Option<Scene>,
    scene_file_path: Option<PathBuf>,
    current_view: Option<usize>,
    ui_renderer: ui_renderer::EguiWGPU,
    fps: f32,
    ui_visible: bool,

    #[cfg(not(target_arch = "wasm32"))]
    history: RingBuffer<(Duration, Duration, Duration)>,
    display: Display,

    background_color: egui::Color32,

    /// hash for the render settings
    /// if render settings dont change we dont have to rerender
    render_settings_hash: Option<u64>,
    splatting_args:SplattingArgs,

    saved_cameras: Vec<SceneCamera>,
    #[cfg(feature = "video")]
    cameras_save_path: String,
}

impl WindowContext {
    // Creating some of the wgpu types requires async code
    async fn new<R: Read + Seek>(window: Window, pc_file: R, render_config: &RenderConfig) -> Self {
        
        let mut size = window.inner_size();
        if size == PhysicalSize::new(0, 0) {
            size = PhysicalSize::new(800, 600);
        }

        let window = Arc::new(window);

        let instance = wgpu::Instance::new(wgpu::InstanceDescriptor::default());

        let surface: wgpu::Surface = instance.create_surface(window.clone()).unwrap();

        let wgpu_context = WGPUContext::new(&instance, Some(&surface)).await;

        log::info!("device: {:?}", wgpu_context.adapter.get_info().name);

        let device = &wgpu_context.device;
        let queue = &wgpu_context.queue;

        let surface_caps = surface.get_capabilities(&wgpu_context.adapter);

        let surface_format = surface_caps
            .formats
            .iter()
            .filter(|f| f.is_srgb())
            .next()
            .unwrap_or(&surface_caps.formats[0])
            .clone();

        let render_format = wgpu::TextureFormat::Rgba16Float;

        let config = wgpu::SurfaceConfiguration {
            usage: wgpu::TextureUsages::RENDER_ATTACHMENT,
            format: surface_format,
            width: size.width,
            height: size.height,
            desired_maximum_frame_latency: 2,
            present_mode: if render_config.no_vsync {
                wgpu::PresentMode::AutoNoVsync
            } else {
                wgpu::PresentMode::AutoVsync
            },
            alpha_mode: wgpu::CompositeAlphaMode::Auto,
            view_formats: vec![surface_format.remove_srgb_suffix()],
        };
        surface.configure(&device, &config);

        let pc = PointCloud::load(&device, pc_file).unwrap();
        log::info!("loaded point cloud with {:} points", pc.num_points());

        let renderer =
            GaussianRenderer::new(&device, &queue, render_format, pc.sh_deg(), pc.compressed())
                .await;

        let aabb = pc.bbox();
        let aspect = size.width as f32 / size.height as f32;
        let view_camera = PerspectiveCamera::new(
            aabb.center() - Vector3::new(1., 1., 1.) * aabb.sphere() * 0.5,
            Quaternion::one(),
            PerspectiveProjection::new(
                Vector2::new(size.width, size.height),
                Vector2::new(Deg(45.), Deg(45. / aspect)),
                0.01,
                1000.,
            ),
        );

        let mut controller = CameraController::new(0.1, 0.05);
        controller.center = pc.center;
        // controller.up = pc.up;
        let ui_renderer = ui_renderer::EguiWGPU::new(device, surface_format, &window);


        let display = Display::new(
            device,
            render_format,
            surface_format.remove_srgb_suffix(),
            size.width,
            size.height
        );
        Self {
            wgpu_context,
            scale_factor: window.scale_factor() as f32,
            window,
            surface,
            config,
            renderer,
            splatting_args:SplattingArgs{
                camera: view_camera,
                viewport: Vector2::new(size.width, size.height),
                gaussian_scaling: 1.,
                max_sh_deg: pc.sh_deg(),
                show_env_map:false,
            },
            pc,
            // camera: view_camera,
            controller,
            ui_renderer,
            fps: 0.,
            #[cfg(not(target_arch = "wasm32"))]
            history: RingBuffer::new(512),
            ui_visible: true,
            display,
            background_color: Color32::BLACK,
            saved_cameras: Vec::new(),
            #[cfg(feature = "video")]
            cameras_save_path: "cameras_saved.json".to_string(),
            animation: None,
            scene: None,
            current_view: None,
            render_settings_hash: None,
            pointcloud_file_path:None,
            scene_file_path:None
           
        }
    }

    fn resize(&mut self, new_size: winit::dpi::PhysicalSize<u32>, scale_factor: Option<f32>) {
        if new_size.width > 0 && new_size.height > 0 {
            self.config.width = new_size.width;
            self.config.height = new_size.height;
            self.surface
                .configure(&self.wgpu_context.device, &self.config);
            self.display
                .resize(&self.wgpu_context.device, new_size.width, new_size.height);
            self.splatting_args.viewport = Vector2::new(new_size.width, new_size.height);
        }
        if let Some(scale_factor) = scale_factor {
            if scale_factor > 0. {
                self.scale_factor = scale_factor;
            }
        }
    }

    fn update(&mut self, dt: Duration) {
        // ema fps update
        self.fps = (1. / dt.as_secs_f32()) * 0.05 + self.fps * 0.95;
        if let Some((next_camera, playing)) = &mut self.animation {
            if self.controller.user_inptut {
                self.cancle_animation()
            } else {
                let dt = if *playing { dt } else { Duration::ZERO };
                self.splatting_args.camera = next_camera.update(dt);
                if next_camera.done() {
                    self.animation.take();
                    self.controller.reset_to_camera(self.splatting_args.camera);
                }
            }
        } else {
            self.controller.update_camera(&mut self.splatting_args.camera, dt); 
            
            // check if camera moved out of selected view
            if let Some(idx) = self.current_view{
                if let Some(scene) = &self.scene{
                    if let Some(camera) = scene.camera(idx){
                        let scene_camera:PerspectiveCamera = camera.into();
                        if  !self.splatting_args.camera.position.ulps_eq(&scene_camera.position, 1e-4, f32::default_max_ulps())
                        || !self.splatting_args.camera.rotation.ulps_eq(&scene_camera.rotation, 1e-4, f32::default_max_ulps()){
                            self.current_view.take();
                        }
                    }
                }
            }
        }
       

        // set camera near and far plane
        let center = self.pc.bbox().center();
        let radius = self.pc.bbox().sphere();
        let distance = self.splatting_args.camera.position.distance(center);
        let zfar = distance + radius;
        let znear = (distance - radius).max(zfar / 1000.);
        self.splatting_args.camera.projection.zfar = zfar;
        self.splatting_args.camera.projection.znear = znear;
    }

    fn render(&mut self) -> Result<(), wgpu::SurfaceError> {
        let window_size = self.window.inner_size();
        if window_size.width != self.config.width || window_size.height != self.config.height {
            self.resize(window_size, None);
        }

        let output = self.surface.get_current_texture()?;
        let view_rgb = output.texture.create_view(&wgpu::TextureViewDescriptor {
            format: Some(self.config.format.remove_srgb_suffix()),
            ..Default::default()
        });
        let view_srgb = output.texture.create_view(&Default::default());
        let rgba = self.background_color.to_srgba_unmultiplied();

        let mut hasher = DefaultHasher::new();
        self.splatting_args.hash(&mut hasher);
        let settings_hash = hasher.finish();

        if self
            .render_settings_hash
            .and_then(|v| Some(v != settings_hash))
            .unwrap_or(true)
        {
            self.renderer.render(
                &self.wgpu_context.device,
                &self.wgpu_context.queue,
                &self.pc,
                self.display.texture(),
                self.splatting_args,
            );
            self.render_settings_hash.replace(settings_hash);
        }

        let mut encoder =
            self.wgpu_context
                .device
                .create_command_encoder(&wgpu::CommandEncoderDescriptor {
                    label: Some("display"),
                });

        self.display.render(
            &mut encoder,
            &view_rgb,
            wgpu::Color {
                r: rgba[0] as f64 / 255.,
                g: rgba[1] as f64 / 255.,
                b: rgba[2] as f64 / 255.,
                a: rgba[3] as f64 / 255.,
            },
            self.renderer.camera(),
            &self.renderer.render_settings()
        );
        self.wgpu_context.queue.submit([encoder.finish()]);

        if self.ui_visible {
            // ui rendering
            self.ui_renderer.begin_frame(&self.window);
            ui::ui(self);

            let shapes = self.ui_renderer.end_frame(&self.window);

            self.ui_renderer.paint(
                PhysicalSize {
                    width: output.texture.size().width,
                    height: output.texture.size().height,
                },
                self.scale_factor,
                &self.wgpu_context.device,
                &self.wgpu_context.queue,
                &view_srgb,
                shapes,
            );
        }

        output.present();
        Ok(())
    }

    fn set_scene(&mut self, scene: Scene) {
        let mut center = Point3::origin();
        for c in scene.cameras(None) {
            let z_axis: Vector3<f32> = c.rotation[2].into();
            center += Vector3::from(c.position) + z_axis * 2.;
        }
        center /= scene.num_cameras() as f32;

        self.controller.center = center;
        self.scene.replace(scene);
        if self.saved_cameras.is_empty() {
            self.saved_cameras = self
                .scene
                .as_ref()
                .unwrap()
                .cameras(Some(Split::Test))
                .clone();
        }
    }

    fn set_env_map<P:AsRef<Path>>(&mut self,path:P) -> anyhow::Result<()>{
        let env_map_exr = image::open(path)?;
        let env_map_data: Vec<[f32; 4]> = env_map_exr
            .as_rgb32f().ok_or(anyhow::anyhow!("env map must be rgb"))?
            .pixels()
            .map(|p| p.to_rgba().0)
            .collect();


        let env_texture = self.wgpu_context.device.create_texture_with_data(
            &self.wgpu_context.queue,
            &wgpu::TextureDescriptor {
                label: Some("env map texture"),
                size: Extent3d {
                    width: env_map_exr.width(),
                    height: env_map_exr.height(),
                    depth_or_array_layers: 1,
                },
                mip_level_count: 1,
                sample_count: 1,
                dimension: wgpu::TextureDimension::D2,
                format: wgpu::TextureFormat::Rgba32Float,
                usage: wgpu::TextureUsages::TEXTURE_BINDING,
                view_formats: &[],
            },
            bytemuck::cast_slice(&env_map_data.as_slice()),
        );
        self.display.set_env_map(&self.wgpu_context.device,Some(&env_texture.create_view(&Default::default())));
        self.splatting_args.show_env_map = true;
        Ok(())
    }

    fn start_tracking_shot(&mut self) {
        if self.saved_cameras.len() > 1 {
            let a = Animation::new(
                Duration::from_secs_f32(self.saved_cameras.len() as f32 * 2.),
                true,
                Box::new(TrackingShot::from_scene(self.saved_cameras.clone())),
            );
            self.animation = Some((a, true));
        }
    }

    fn cancle_animation(&mut self) {
        self.animation.take();
        self.controller.reset_to_camera(self.splatting_args.camera);
    }

    fn stop_animation(&mut self) {
        if let Some((_animation, playing)) = &mut self.animation {
            *playing = false;
        }
        self.controller.reset_to_camera(self.splatting_args.camera);
    }

    fn set_scene_camera(&mut self, i: usize) {
        if let Some(scene) = &self.scene {
            self.current_view.replace(i);
            log::info!("view moved to camera {i}");
            self.set_camera(scene.camera(i).unwrap(), Duration::from_millis(200));
        }
    }

    pub fn set_camera<C: Into<PerspectiveCamera>>(
        &mut self,
        camera: C,
        animation_duration: Duration,
    ) {
        let camera:PerspectiveCamera = camera.into();
        if animation_duration.is_zero() {
            self.update_camera(camera.into())
        } else {
            let target_camera = camera.into();
            let a = Animation::new(
                animation_duration,
                false,
                Box::new(Transition::new(
                    self.splatting_args.camera.clone(),
                    target_camera,
                    smoothstep,
                )),
            );
            self.animation = Some((a, true));
        }
    }

    fn update_camera(&mut self, camera: PerspectiveCamera) {
        self.splatting_args.camera = camera;
    }

    fn save_view(&mut self) {
        let max_scene_id = if let Some(scene) = &self.scene {
            scene.cameras(None).iter().map(|c| c.id).max().unwrap_or(0)
        } else {
            0
        };
        let max_id = self.saved_cameras.iter().map(|c| c.id).max().unwrap_or(0);
        let id = max_id.max(max_scene_id) + 1;
        self.saved_cameras.push(SceneCamera::from_perspective(
            self.splatting_args.camera,
            id.to_string(),
            id,
            Vector2::new(self.config.width, self.config.height),
            Split::Test,
        ));
    }
}

pub fn smoothstep(x: f32) -> f32 {
    return x * x * (3.0 - 2.0 * x);
}

pub async fn open_window<R: Read + Seek + Send + Sync + 'static>(
    file: R,
    scene_file: Option<R>,
    config: RenderConfig,
    pointcloud_file_path: Option<PathBuf>,
    scene_file_path: Option<PathBuf>,
) {
    #[cfg(not(target_arch = "wasm32"))]
    env_logger::init();
    let event_loop = EventLoop::new().unwrap();

    let scene = scene_file.and_then(|f| match Scene::from_json(f) {
        Ok(s) => Some(s),
        Err(err) => {
            log::error!("cannot load scene: {:?}", err);
            None
        }
    });

    let window_size = if let Some(scene) = &scene {
        let camera = scene.camera(0).unwrap();
        let factor = 1200. / camera.width as f32;
        PhysicalSize::new(
            (camera.width as f32 * factor) as u32,
            (camera.height as f32 * factor) as u32,
        )
    } else {
        PhysicalSize::new(800, 600)
    };

    let window = WindowBuilder::new()
        .with_title("web-splats")
        .with_inner_size(window_size)
        .build(&event_loop)
        .unwrap();

    #[cfg(target_arch = "wasm32")]
    {
        use winit::platform::web::WindowExtWebSys;
        // On wasm, append the canvas to the document body
        web_sys::window()
            .and_then(|win| win.document())
            .and_then(|doc| {
                doc.get_element_by_id("loading-display")
                    .unwrap()
                    .set_text_content(Some("Unpacking"));
                doc.body()
            })
            .and_then(|body| {
                let canvas = window.canvas().unwrap();
                canvas.set_id("window-canvas");
                canvas.set_width(body.client_width() as u32);
                canvas.set_height(body.client_height() as u32);
                let elm = web_sys::Element::from(canvas);
                elm.set_attribute("style", "width: 100%; height: 100%;")
                    .unwrap();
                body.append_child(&elm).ok()
            })
            .expect("couldn't append canvas to document body");
    }

    let mut state = WindowContext::new(window, file, &config).await;
    state.pointcloud_file_path = pointcloud_file_path;

    if let Some(scene) = scene {
        let init_camera = scene.camera(0).unwrap();
        state.set_scene(scene);
        state.set_camera(init_camera, Duration::ZERO);
        state.start_tracking_shot();
        state.scene_file_path = scene_file_path;
    }

    if let Some(skybox) = &config.skybox {
        if let Err(e) = state.set_env_map(skybox.as_path()){
            log::error!("failed do set skybox: {e}");
        }
    }

    #[cfg(target_arch = "wasm32")]
    web_sys::window()
        .and_then(|win| win.document())
        .and_then(|doc| {
            doc.get_element_by_id("spinner")
                .unwrap()
                .set_attribute("style", "display:none;")
                .unwrap();
            doc.body()
        });

    let mut last = Instant::now();

    event_loop.run(move |event,target| 
        
        match event {
        Event::WindowEvent {
            ref event,
            window_id,
        } if window_id == state.window.id() && !state.ui_renderer.on_event(&state.window,event) => match event {
            WindowEvent::Resized(physical_size) => {
                state.resize(*physical_size, None);
            }
            WindowEvent::ScaleFactorChanged {
                scale_factor,
                ..
            } => {
                state.scale_factor = *scale_factor as f32;
            }
            WindowEvent::CloseRequested => {log::info!("close!");target.exit()},
            WindowEvent::ModifiersChanged(m)=>{
                state.controller.alt_pressed = m.state().alt_key();
            }
            WindowEvent::KeyboardInput { event, .. } => {
                if let PhysicalKey::Code(key) = event.physical_key{
                if event.state == ElementState::Released{

                    if key == KeyCode::KeyT{
                        if state.animation.is_none(){
                            state.start_tracking_shot();
                        }else{
                            state.stop_animation()
                        }
                    }else if key == KeyCode::KeyU{
                        state.ui_visible = !state.ui_visible;
                        
                    }else if key == KeyCode::KeyC{
                        state.save_view();
                    }else
                    if let Some(scene) = &state.scene{

                        let new_camera = 
                        if let Some(num) = key_to_num(key){
                            Some(num as usize)
                        }
                        else if key == KeyCode::KeyR{
                            Some(rand::random::<usize>()%scene.num_cameras())
                        }else if key == KeyCode::KeyN{
                            scene.nearest_camera(state.splatting_args.camera.position,None)
                        }else if key == KeyCode::PageUp{
                            Some(state.current_view.map_or(0, |v|v+1) % scene.num_cameras())
                        }else if key == KeyCode::KeyT{
                            Some(state.current_view.map_or(0, |v|v+1) % scene.num_cameras())
                        }
                        else if key == KeyCode::PageDown{
                            Some(state.current_view.map_or(0, |v|v-1) % scene.num_cameras())
                        }else{None};

                        if let Some(new_camera) = new_camera{
                            state.set_scene_camera(new_camera);
                        }
                    }
                }
                state
                    .controller
                    .process_keyboard(key, event.state == ElementState::Pressed);
            }
            }
            WindowEvent::MouseWheel { delta, .. } => match delta {
                winit::event::MouseScrollDelta::LineDelta(_, dy) => {
                    state.controller.process_scroll(*dy )
                }
                winit::event::MouseScrollDelta::PixelDelta(p) => {
                    state.controller.process_scroll(p.y as f32 / 100.)
                }
            },
            WindowEvent::MouseInput { state:button_state, button, .. }=>{
                match button {
                    winit::event::MouseButton::Left =>                         state.controller.left_mouse_pressed = *button_state == ElementState::Pressed,
                    winit::event::MouseButton::Right => state.controller.right_mouse_pressed = *button_state == ElementState::Pressed,
                    _=>{}
                }
            }
            WindowEvent::RedrawRequested => {
                let now = Instant::now();
                let dt = now-last;
                last = now;
                state.update(dt);
    
                match state.render() {
                    Ok(_) => {}
                    // Reconfigure the surface if lost
                    Err(wgpu::SurfaceError::Lost) => state.resize(state.window.inner_size(), None),
                    // The system is out of memory, we should probably quit
                    Err(wgpu::SurfaceError::OutOfMemory) =>target.exit(),
                    // All other errors (Outdated, Timeout) should be resolved by the next frame
                    Err(e) => println!("error: {:?}", e),
                }
            }
            _ => {}
        },
        Event::DeviceEvent {
            event: DeviceEvent::MouseMotion{ delta, },
            .. // We're not using device_id currently
        } => {
            state.controller.process_mouse(delta.0 as f32, delta.1 as f32)
        }
        
        Event::AboutToWait => {
            // RedrawRequested will only trigger once, unless we manually
            // request it.
            state.window.request_redraw();
        }
        _ => {},
    }).unwrap();
}

#[cfg(target_arch = "wasm32")]
#[wasm_bindgen]
pub async fn run_wasm(pc: Vec<u8>, scene: Option<Vec<u8>>) {
    use std::io::Cursor;

    std::panic::set_hook(Box::new(console_error_panic_hook::hook));
    console_log::init().expect("could not initialize logger");
    let pc_reader = Cursor::new(pc);
    let scene_reader = scene.map(|d: Vec<u8>| Cursor::new(d));

    wasm_bindgen_futures::spawn_local(open_window(
        pc_reader,
        scene_reader,
        RenderConfig { no_vsync: false,skybox:None },
    ));
}<|MERGE_RESOLUTION|>--- conflicted
+++ resolved
@@ -1,11 +1,5 @@
 use std::{
-<<<<<<< HEAD
-    collections::hash_map::DefaultHasher,
-    hash::{Hash, Hasher},
-    io::{Read, Seek}, sync::Arc,
-=======
-     collections::hash_map::DefaultHasher, hash::{Hash, Hasher}, io::{Read, Seek}, path::{Path, PathBuf}
->>>>>>> 2805d40f
+    collections::hash_map::DefaultHasher, hash::{Hash, Hasher}, io::{Read, Seek}, path::{Path, PathBuf}, sync::Arc
 };
 
 use image::Pixel;
@@ -17,12 +11,8 @@
 use wgpu::{util::DeviceExt, Backends, Extent3d};
 
 use cgmath::{
-<<<<<<< HEAD
     Deg, EuclideanSpace, MetricSpace, Point3, Quaternion,
     Vector2, Vector3,
-=======
-    Deg, EuclideanSpace, MetricSpace, Point3, Quaternion, RelativeEq, UlpsEq, Vector2, Vector3
->>>>>>> 2805d40f
 };
 use egui::Color32;
 use num_traits::One;

--- conflicted
+++ resolved
@@ -180,17 +180,14 @@
             view_formats: vec![],
         };
         surface.configure(&device, &config);
-<<<<<<< HEAD
         let pc = PointCloud::load(
             &device,
+            &wgpu_context.queue,
             pc_file,
             render_config.sh_dtype,
             Some(render_config.max_sh_deg),
         )
         .unwrap();
-=======
-        let pc = PointCloud::load_ply(&device, &wgpu_context.queue, pc_file, render_config.sh_dtype,Some(render_config.max_sh_deg)).unwrap();
->>>>>>> 2675c702
         log::info!("loaded point cloud with {:} points", pc.num_points());
 
         let renderer = GaussianRenderer::new(&device, surface_format, pc.sh_deg(), pc.sh_dtype());

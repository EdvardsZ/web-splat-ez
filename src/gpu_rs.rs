/*
    This file implements a gpu version of radix sort. A good introduction to general purpose radix sort can
    be found here: http://www.codercorner.com/RadixSortRevisited.htm

    The gpu radix sort implemented here is a reimplementation of the vulkan radix sort found in the fuchsia repos: https://fuchsia.googlesource.com/fuchsia/+/refs/heads/main/src/graphics/lib/compute/radix_sort/
    Currently only the sorting for floating point key-value pairs is implemented, as only this is needed for this project

    All shaders can be found in shaders/radix_sort.wgsl
*/

<<<<<<< HEAD
use wgpu::{util::DeviceExt, ComputePassDescriptor};

use crate::{camera::Camera, uniform::UniformBuffer};

// IMPORTANT: the following constants have to be synced with the numbers in radix_sort.wgsl
pub const histogram_wg_size: usize = 256;
const rs_radix_log2: usize = 8; // 8 bit radices
const rs_radix_size: usize = 1 << rs_radix_log2; // 256 entries into the radix table
const rs_keyval_size: usize = 32 / rs_radix_log2;
pub const rs_histogram_block_rows: usize = 15;
const rs_scatter_block_rows: usize = rs_histogram_block_rows; // DO NOT CHANGE, shader assume this automatically
const prefix_wg_size: usize = 1 << 7; // one thread operates on 2 prefixes at the same time
const scatter_wg_size: usize = 1 << 8;
=======
use wgpu::{ComputePassDescriptor, util::{DeviceExt}};

// IMPORTANT: the following constants have to be synced with the numbers in radix_sort.wgsl
pub const HISTOGRAM_WG_SIZE: usize = 256;
const RS_RADIX_LOG2: usize = 8;                 // 8 bit radices
const RS_RADIX_SIZE: usize = 1 << RS_RADIX_LOG2;// 256 entries into the radix table
const RS_KEYVAL_SIZE: usize = 32 / RS_RADIX_LOG2;
pub const RS_HISTOGRAM_BLOCK_ROWS : usize = 15;
const RS_SCATTER_BLOCK_ROWS : usize = RS_HISTOGRAM_BLOCK_ROWS; // DO NOT CHANGE, shader assume this automatically
const PREFIX_WG_SIZE: usize = 1 << 7;           // one thread operates on 2 prefixes at the same time
const SCATTER_WG_SIZE: usize = 1 << 8;
>>>>>>> c79aae3f

pub struct GPURSSorter {
<<<<<<< HEAD
    pub bind_group_layout: wgpu::BindGroupLayout,
    zero_p: wgpu::ComputePipeline,
    histogram_p: wgpu::ComputePipeline,
    prefix_p: wgpu::ComputePipeline,
=======
    bind_group_layout: wgpu::BindGroupLayout,
    dispatch_bind_group_layout: wgpu::BindGroupLayout,
    render_bind_group_layout: wgpu::BindGroupLayout,
    preprocess_bind_group_layout: wgpu::BindGroupLayout,
    zero_p:         wgpu::ComputePipeline,
    histogram_p:    wgpu::ComputePipeline,
    prefix_p:       wgpu::ComputePipeline,
>>>>>>> c79aae3f
    scatter_even_p: wgpu::ComputePipeline,
    scatter_odd_p: wgpu::ComputePipeline,
    subgroup_size: usize,
}

<<<<<<< HEAD
pub struct GeneralInfo {
    pub dispatch_x: u32,
    pub dispatch_y: u32,
    pub dispatch_z: u32,
    pub keys_size: u32,
    pub padded_size: u32,
    pub passes: u32,
    pub even_pass: u32,
    pub odd_pass: u32,
=======
#[allow(dead_code)]
pub struct IndirectDispatch{
    dispatch_x: u32,
    dispatch_y: u32,
    dispatch_z: u32,
}

pub struct GeneralInfo{
    pub keys_size:      u32,
    pub padded_size:    u32,
    pub passes:         u32,
    pub even_pass:      u32,
    pub odd_pass:       u32,
>>>>>>> c79aae3f
}

unsafe fn any_as_u8_slice<T: Sized>(p: &T) -> &[u8] {
    ::core::slice::from_raw_parts((p as *const T) as *const u8, ::core::mem::size_of::<T>())
}

impl GPURSSorter {
    // The new call also needs the queue to be able to determine the maximum subgroup size (Does so by running test runs)
    pub fn new(device: &wgpu::Device, queue: &wgpu::Queue) -> Self {
        println!("Searching for the maximum subgroup size (wgpu currently does not allow to query subgroup sizes)");
        let sizes = vec![1, 16, 32, 64, 128];
        let mut cur_size = 2;
<<<<<<< HEAD
        let mut cur_sorter = Self::new_with_sg_size(device, sizes[cur_size]);
        enum state {
            init,
            increasing,
            decreasing,
        };
        let mut s = state::init;
        while true {
            if cur_size < 0 || cur_size >= sizes.len() {
=======
        let mut cur_sorter;
        enum State {Init, Increasing, Decreasing}
        let mut s = State::Init;
        loop {
            if cur_size >= sizes.len() {
>>>>>>> c79aae3f
                panic!("GPURSSorter::new() No workgroup size that works was found. Unable to use sorter");
            }
            println!("Checking sorting with subgroupsize {}", sizes[cur_size]);
            cur_sorter = Self::new_with_sg_size(device, sizes[cur_size]);
            let sort_success = cur_sorter.test_sort(device, queue);
            match s {
<<<<<<< HEAD
                state::init => {
                    if sort_success {
                        s = state::increasing;
                        cur_size += 1;
                    } else {
                        s = state::decreasing;
                        cur_size -= 1;
                    }
                }
                state::increasing => {
                    if sort_success {
                        cur_size += 1;
                    } else {
                        cur_sorter = Self::new_with_sg_size(device, sizes[cur_size - 1]);
                        break;
                    }
                }
                state::decreasing => {
                    if sort_success {
                        break;
                    } else {
                        cur_size -= 1;
                    }
                }
            }
        }
        println!(
            "Created a sorter with subgroup size {}",
            cur_sorter.subgroup_size
        );
=======
                State::Init =>
                    if sort_success {s = State::Increasing; cur_size += 1;}
                    else {s = State::Decreasing; cur_size -= 1;}
                State::Increasing =>
                    if sort_success {cur_size += 1;}
                    else {cur_sorter = Self::new_with_sg_size(device, sizes[cur_size - 1]); break;}
                State::Decreasing =>
                    if sort_success {break;}
                    else {cur_size -= 1;}
            }
        }
        println!("Created a sorter with subgroup size {}\n", cur_sorter.subgroup_size);
>>>>>>> c79aae3f
        return cur_sorter;
    }

    fn new_with_sg_size(device: &wgpu::Device, sg_size: i32) -> Self {
        // special variables for scatter shade
<<<<<<< HEAD
        let histogram_sg_size: usize = sg_size as usize;
        let rs_sweep_0_size: usize = rs_radix_size / histogram_sg_size;
        let rs_sweep_1_size: usize = rs_sweep_0_size / histogram_sg_size;
        let rs_sweep_2_size: usize = rs_sweep_1_size / histogram_sg_size;
        let rs_sweep_size: usize = rs_sweep_0_size + rs_sweep_1_size + rs_sweep_2_size;
        let rs_smem_phase_1: usize = rs_radix_size + rs_radix_size + rs_sweep_size;
        let rs_smem_phase_2: usize = rs_radix_size + rs_scatter_block_rows * { scatter_wg_size };
        // rs_smem_phase_2 will always be larger, so always use phase2
        let rs_mem_dwords: usize = rs_smem_phase_2;
        let rs_mem_sweep_0_offset: usize = 0;
        let rs_mem_sweep_1_offset: usize = rs_mem_sweep_0_offset + rs_sweep_0_size;
        let rs_mem_sweep_2_offset: usize = rs_mem_sweep_1_offset + rs_sweep_1_size;

        let bind_group_layout = Self::bind_group_layout(device);
=======
        let histogram_sg_size : usize = sg_size as usize;
        let rs_sweep_0_size : usize = RS_RADIX_SIZE / histogram_sg_size;
        let rs_sweep_1_size : usize = rs_sweep_0_size / histogram_sg_size;
        let rs_sweep_2_size : usize = rs_sweep_1_size / histogram_sg_size;
        let rs_sweep_size : usize = rs_sweep_0_size + rs_sweep_1_size + rs_sweep_2_size;
        let _rs_smem_phase_1 : usize = RS_RADIX_SIZE + RS_RADIX_SIZE + rs_sweep_size;
        let rs_smem_phase_2 : usize = RS_RADIX_SIZE + RS_SCATTER_BLOCK_ROWS * {SCATTER_WG_SIZE};
        // rs_smem_phase_2 will always be larger, so always use phase2
        let rs_mem_dwords : usize = rs_smem_phase_2;
        let rs_mem_sweep_0_offset : usize = 0;
        let rs_mem_sweep_1_offset : usize = rs_mem_sweep_0_offset + rs_sweep_0_size;
        let rs_mem_sweep_2_offset : usize = rs_mem_sweep_1_offset + rs_sweep_1_size;
        
        let (bind_group_layout, dispatch_bind_group_layout) = Self::bind_group_layouts(device);
        let render_bind_group_layout = Self::bind_group_layout_rendering(device);
        let preprocess_bind_group_layout = Self::bind_group_layout_preprocess(device);
>>>>>>> c79aae3f

        let pipeline_layout = device.create_pipeline_layout(&wgpu::PipelineLayoutDescriptor {
            label: Some("preprocess pipeline layout"),
            bind_group_layouts: &[&bind_group_layout],
            push_constant_ranges: &[],
        });

<<<<<<< HEAD
        const raw_shader: &str = include_str!("shaders/radix_sort.wgsl");
        let shader_w_const = format!(
            "const histogram_sg_size: u32 = {:}u;\n\
=======
        let raw_shader : &str = include_str!("shaders/radix_sort.wgsl");
        let shader_w_const = format!("const histogram_sg_size: u32 = {:}u;\n\
>>>>>>> c79aae3f
                                            const histogram_wg_size: u32 = {:}u;\n\
                                            const rs_radix_log2: u32 = {:}u;\n\
                                            const rs_radix_size: u32 = {:}u;\n\
                                            const rs_keyval_size: u32 = {:}u;\n\
                                            const rs_histogram_block_rows: u32 = {:}u;\n\
                                            const rs_scatter_block_rows: u32 = {:}u;\n\
                                            const rs_mem_dwords: u32 = {:}u;\n\
                                            const rs_mem_sweep_0_offset: u32 = {:}u;\n\
                                            const rs_mem_sweep_1_offset: u32 = {:}u;\n\
<<<<<<< HEAD
                                            const rs_mem_sweep_2_offset: u32 = {:}u;\n{:}",
            histogram_sg_size,
            histogram_wg_size,
            rs_radix_log2,
            rs_radix_size,
            rs_keyval_size,
            rs_histogram_block_rows,
            rs_scatter_block_rows,
            rs_mem_dwords,
            rs_mem_sweep_0_offset,
            rs_mem_sweep_1_offset,
            rs_mem_sweep_2_offset,
            raw_shader
        );
        let shader_code = shader_w_const
            .replace(
                "{histogram_wg_size}",
                histogram_wg_size.to_string().as_str(),
            )
            .replace("{prefix_wg_size}", prefix_wg_size.to_string().as_str())
            .replace("{scatter_wg_size}", scatter_wg_size.to_string().as_str());
        // println!("{}", shader_code);
=======
                                            const rs_mem_sweep_2_offset: u32 = {:}u;\n{:}", histogram_sg_size, HISTOGRAM_WG_SIZE, RS_RADIX_LOG2, RS_RADIX_SIZE, RS_KEYVAL_SIZE, RS_HISTOGRAM_BLOCK_ROWS, RS_SCATTER_BLOCK_ROWS, 
                                            rs_mem_dwords, rs_mem_sweep_0_offset, rs_mem_sweep_1_offset, rs_mem_sweep_2_offset, raw_shader);
        let shader_code = shader_w_const.replace("{histogram_wg_size}", HISTOGRAM_WG_SIZE.to_string().as_str())
            .replace("{prefix_wg_size}", PREFIX_WG_SIZE.to_string().as_str())
            .replace("{scatter_wg_size}", SCATTER_WG_SIZE.to_string().as_str());
        //println!("{}", shader_code);
>>>>>>> c79aae3f
        let shader = device.create_shader_module(wgpu::ShaderModuleDescriptor {
            label: Some("Radix sort shader"),
            source: wgpu::ShaderSource::Wgsl(shader_code.into()),
        });
        let zero_p = device.create_compute_pipeline(&wgpu::ComputePipelineDescriptor {
            label: Some("Zero the histograms"),
            layout: Some(&pipeline_layout),
            module: &shader,
            entry_point: "zero_histograms",
        });
        let histogram_p = device.create_compute_pipeline(&wgpu::ComputePipelineDescriptor {
            label: Some("calculate_histogram"),
            layout: Some(&pipeline_layout),
            module: &shader,
            entry_point: "calculate_histogram",
        });
        let prefix_p = device.create_compute_pipeline(&wgpu::ComputePipelineDescriptor {
            label: Some("prefix_histogram"),
            layout: Some(&pipeline_layout),
            module: &shader,
            entry_point: "prefix_histogram",
        });
        let scatter_even_p = device.create_compute_pipeline(&wgpu::ComputePipelineDescriptor {
            label: Some("scatter_even"),
            layout: Some(&pipeline_layout),
            module: &shader,
            entry_point: "scatter_even",
        });
        let scatter_odd_p = device.create_compute_pipeline(&wgpu::ComputePipelineDescriptor {
            label: Some("scatter_odd"),
            layout: Some(&pipeline_layout),
            module: &shader,
            entry_point: "scatter_odd",
        });

<<<<<<< HEAD
        return Self {
            bind_group_layout,
            zero_p,
            histogram_p,
            prefix_p,
            scatter_even_p,
            scatter_odd_p,
            subgroup_size: histogram_sg_size,
        };
=======
        return Self { bind_group_layout, dispatch_bind_group_layout, render_bind_group_layout, preprocess_bind_group_layout, zero_p, histogram_p, prefix_p, scatter_even_p, scatter_odd_p , subgroup_size: histogram_sg_size };
>>>>>>> c79aae3f
    }

    fn test_sort(&self, device: &wgpu::Device, queue: &wgpu::Queue) -> bool {
        // smiply runs a small sort and check if the sorting result is correct
        let n = 512; // means that 2 workgroups are needed for sorting
        let scrambled_data: Vec<f32> = (0..n).rev().map(|x| x as f32).collect();
        let sorted_data: Vec<f32> = (0..n).map(|x| x as f32).collect();

        let internal_mem_buffer = Self::create_internal_mem_buffer(self, device, n);
        let (keyval_a, keyval_b, payload_a, payload_b) = Self::create_keyval_buffers(device, n, 4);
<<<<<<< HEAD
        let (uniform_buffer, bind_group) = self.create_bind_group(
            device,
            n,
            &internal_mem_buffer,
            &keyval_a,
            &keyval_b,
            &payload_a,
            &payload_b,
        );
=======
        let (_uniform_buffer, _dispatch_buffer, bind_group, _dispatch_bind_group) = self.create_bind_group(device, n, &internal_mem_buffer, &keyval_a, &keyval_b, &payload_a, &payload_b);
>>>>>>> c79aae3f

        upload_to_buffer(&keyval_a, device, queue, scrambled_data.as_slice());

        let mut encoder = device.create_command_encoder(&wgpu::CommandEncoderDescriptor {
            label: Some("GPURSSorter test_sort"),
        });
        self.record_sort(&bind_group, n, &mut encoder);
        queue.submit([encoder.finish()]);
        device.poll(wgpu::Maintain::Wait);

        let sorted = pollster::block_on(download_buffer::<f32>(&keyval_a, device, queue));
        for i in 0..n {
            if sorted[i] != sorted_data[i] {
                return false;
            }
        }
        return true;
    }
<<<<<<< HEAD

    pub fn bind_group_layout(device: &wgpu::Device) -> wgpu::BindGroupLayout {
        return device.create_bind_group_layout(&wgpu::BindGroupLayoutDescriptor {
=======
    
    // layouts used by the sorting pipeline, as the dispatch buffer has to be in separate bind group
    pub fn bind_group_layouts(device: &wgpu::Device) -> (wgpu::BindGroupLayout, wgpu::BindGroupLayout) {
        return (device.create_bind_group_layout(&wgpu::BindGroupLayoutDescriptor{
>>>>>>> c79aae3f
            label: Some("Radix bind group layout"),
            entries: &[
                wgpu::BindGroupLayoutEntry {
                    binding: 0,
                    visibility: wgpu::ShaderStages::COMPUTE,
                    ty: wgpu::BindingType::Buffer {
                        ty: wgpu::BufferBindingType::Storage { read_only: false },
                        has_dynamic_offset: false,
                        min_binding_size: None,
                    },
                    count: None,
                },
                wgpu::BindGroupLayoutEntry {
                    binding: 1,
                    visibility: wgpu::ShaderStages::COMPUTE,
                    ty: wgpu::BindingType::Buffer {
                        ty: wgpu::BufferBindingType::Storage { read_only: false },
                        has_dynamic_offset: false,
                        min_binding_size: None,
                    },
                    count: None,
                },
                wgpu::BindGroupLayoutEntry {
                    binding: 2,
                    visibility: wgpu::ShaderStages::COMPUTE,
                    ty: wgpu::BindingType::Buffer {
                        ty: wgpu::BufferBindingType::Storage { read_only: false },
                        has_dynamic_offset: false,
                        min_binding_size: None,
                    },
                    count: None,
                },
                wgpu::BindGroupLayoutEntry {
                    binding: 3,
                    visibility: wgpu::ShaderStages::COMPUTE,
                    ty: wgpu::BindingType::Buffer {
                        ty: wgpu::BufferBindingType::Storage { read_only: false },
                        has_dynamic_offset: false,
                        min_binding_size: None,
                    },
                    count: None,
                },
                wgpu::BindGroupLayoutEntry {
                    binding: 4,
                    visibility: wgpu::ShaderStages::COMPUTE,
                    ty: wgpu::BindingType::Buffer {
                        ty: wgpu::BufferBindingType::Storage { read_only: false },
                        has_dynamic_offset: false,
                        min_binding_size: None,
                    },
                    count: None,
                },
                wgpu::BindGroupLayoutEntry {
                    binding: 5,
                    visibility: wgpu::ShaderStages::COMPUTE,
                    ty: wgpu::BindingType::Buffer {
                        ty: wgpu::BufferBindingType::Storage { read_only: false },
                        has_dynamic_offset: false,
                        min_binding_size: None,
                    },
                    count: None,
                },
<<<<<<< HEAD
            ],
        });
=======
            ]
        }),
        device.create_bind_group_layout(&wgpu::BindGroupLayoutDescriptor{
            label: Some("Radix bind group layout"),
            entries: &[
                wgpu::BindGroupLayoutEntry {
                    binding: 0,
                    visibility: wgpu::ShaderStages::COMPUTE,
                    ty: wgpu::BindingType::Buffer { 
                        ty: wgpu::BufferBindingType::Storage { read_only: false } , 
                        has_dynamic_offset: false,
                        min_binding_size: None 
                    },
                    count: None,
                },
            ]}),
        );
    }
    // is used by the preprocess pipeline as the limitation of bind groups forces us to only use 1 bind group for the sort infos
    pub fn bind_group_layout_preprocess(device: &wgpu::Device) -> wgpu::BindGroupLayout {
        return device.create_bind_group_layout(&wgpu::BindGroupLayoutDescriptor{
            label: Some("Radix bind group layout for preprocess pipeline"),
            entries: &[
                wgpu::BindGroupLayoutEntry {
                    binding: 0,
                    visibility: wgpu::ShaderStages::COMPUTE,
                    ty: wgpu::BindingType::Buffer { 
                        ty: wgpu::BufferBindingType::Storage { read_only: false } , 
                        has_dynamic_offset: false,
                        min_binding_size: None 
                    },
                    count: None,
                },
                wgpu::BindGroupLayoutEntry {
                    binding: 1,
                    visibility: wgpu::ShaderStages::COMPUTE,
                    ty: wgpu::BindingType::Buffer { 
                        ty: wgpu::BufferBindingType::Storage { read_only: false },
                        has_dynamic_offset: false, 
                        min_binding_size: None 
                    },
                    count: None,
                },
                wgpu::BindGroupLayoutEntry {
                    binding: 2,
                    visibility: wgpu::ShaderStages::COMPUTE,
                    ty: wgpu::BindingType::Buffer {
                        ty: wgpu::BufferBindingType::Storage {read_only: false },
                        has_dynamic_offset: false,
                        min_binding_size: None,
                    },
                    count: None,
                },
                wgpu::BindGroupLayoutEntry {
                    binding: 3,
                    visibility: wgpu::ShaderStages::COMPUTE,
                    ty: wgpu::BindingType::Buffer {
                        ty: wgpu::BufferBindingType::Storage {read_only: false },
                        has_dynamic_offset: false,
                        min_binding_size: None,
                    },
                    count: None,
                },
                wgpu::BindGroupLayoutEntry {
                    binding: 4,
                    visibility: wgpu::ShaderStages::COMPUTE,
                    ty: wgpu::BindingType::Buffer {
                        ty: wgpu::BufferBindingType::Storage {read_only: false },
                        has_dynamic_offset: false,
                        min_binding_size: None,
                    },
                    count: None,
                },
                wgpu::BindGroupLayoutEntry {
                    binding: 5,
                    visibility: wgpu::ShaderStages::COMPUTE,
                    ty: wgpu::BindingType::Buffer {
                        ty: wgpu::BufferBindingType::Storage {read_only: false },
                        has_dynamic_offset: false,
                        min_binding_size: None,
                    },
                    count: None,
                },
                wgpu::BindGroupLayoutEntry {
                    binding: 6,
                    visibility: wgpu::ShaderStages::COMPUTE,
                    ty: wgpu::BindingType::Buffer { 
                        ty: wgpu::BufferBindingType::Storage { read_only: false } , 
                        has_dynamic_offset: false,
                        min_binding_size: None 
                    },
                    count: None,
                },
            ]}
        )
    }
    // used by the renderer, as read_only : false is not allowed without an extension
    pub fn bind_group_layout_rendering(device: &wgpu::Device) -> wgpu::BindGroupLayout {
        return device.create_bind_group_layout(&wgpu::BindGroupLayoutDescriptor{
            label: Some("Radix bind group layout"),
            entries: &[
                wgpu::BindGroupLayoutEntry {
                    binding: 4,
                    visibility: wgpu::ShaderStages::COMPUTE | wgpu::ShaderStages::VERTEX,
                    ty: wgpu::BindingType::Buffer {
                        ty: wgpu::BufferBindingType::Storage {read_only: true },
                        has_dynamic_offset: false,
                        min_binding_size: None,
                    },
                    count: None,
                },
            ]
        })
>>>>>>> c79aae3f
    }

    fn get_scatter_histogram_sizes(keysize: usize) -> (usize, usize, usize, usize, usize, usize) {
        // as a general rule of thumb, scater_blocks_ru is equal to histo_blocks_ru, except the amount of elements in these two stages is different

        let scatter_block_kvs = HISTOGRAM_WG_SIZE * RS_SCATTER_BLOCK_ROWS;
        let scatter_blocks_ru = (keysize + scatter_block_kvs - 1) / scatter_block_kvs;
        let count_ru_scatter = scatter_blocks_ru * scatter_block_kvs;
<<<<<<< HEAD

        let histo_block_kvs = histogram_wg_size * rs_histogram_block_rows;
=======
        
        let histo_block_kvs = HISTOGRAM_WG_SIZE * RS_HISTOGRAM_BLOCK_ROWS;
>>>>>>> c79aae3f
        let histo_blocks_ru = (count_ru_scatter + histo_block_kvs - 1) / histo_block_kvs;
        let count_ru_histo = histo_blocks_ru * histo_block_kvs;

        return (
            scatter_block_kvs,
            scatter_blocks_ru,
            count_ru_scatter,
            histo_block_kvs,
            histo_blocks_ru,
            count_ru_histo,
        );
    }
<<<<<<< HEAD

    pub fn create_keyval_buffers(
        device: &wgpu::Device,
        keysize: usize,
        bytes_per_payload_elem: usize,
    ) -> (wgpu::Buffer, wgpu::Buffer, wgpu::Buffer, wgpu::Buffer) {
        let (
            scatter_block_kvs,
            scatter_blocks_ru,
            count_ru_scatter,
            histo_block_kvs,
            hist_blocks_ru,
            count_ru_histo,
        ) = Self::get_scatter_histogram_sizes(keysize);
=======
    
    pub fn create_keyval_buffers(device: &wgpu::Device, keysize: usize, bytes_per_payload_elem: usize) -> (wgpu::Buffer, wgpu::Buffer, wgpu::Buffer, wgpu::Buffer) {
        //let (_, _, _, _, _, count_ru_histo) = Self::get_scatter_histogram_sizes(keysize);
        let keys_per_workgroup = HISTOGRAM_WG_SIZE * RS_HISTOGRAM_BLOCK_ROWS;
        let count_ru_histo = ((keysize + keys_per_workgroup) / keys_per_workgroup) * keys_per_workgroup;
>>>>>>> c79aae3f

        // creating the two needed buffers for sorting
        let buffer_a = device.create_buffer(&wgpu::BufferDescriptor {
            label: Some("Radix data buffer a"),
            size: (count_ru_histo * std::mem::size_of::<f32>()) as u64,
            usage: wgpu::BufferUsages::STORAGE
                | wgpu::BufferUsages::COPY_DST
                | wgpu::BufferUsages::COPY_SRC,
            mapped_at_creation: false,
        });
        let buffer_b = device.create_buffer(&wgpu::BufferDescriptor {
            label: Some("Radix data buffer a"),
            size: (count_ru_histo * std::mem::size_of::<f32>()) as u64,
            usage: wgpu::BufferUsages::STORAGE
                | wgpu::BufferUsages::COPY_DST
                | wgpu::BufferUsages::COPY_SRC,
            mapped_at_creation: false,
        });
        assert!(bytes_per_payload_elem == 4); // currently only 4 byte values are allowed
        let payload_size = (keysize * bytes_per_payload_elem).max(1); // make sure that we have at least 1 byte of data;
        let payload_a = device.create_buffer(&wgpu::BufferDescriptor {
            label: Some("Radix data buffer a"),
            size: payload_size as u64,
            usage: wgpu::BufferUsages::STORAGE
                | wgpu::BufferUsages::COPY_DST
                | wgpu::BufferUsages::COPY_SRC,
            mapped_at_creation: false,
        });
        let payload_b = device.create_buffer(&wgpu::BufferDescriptor {
            label: Some("Radix data buffer a"),
            size: payload_size as u64,
            usage: wgpu::BufferUsages::STORAGE
                | wgpu::BufferUsages::COPY_DST
                | wgpu::BufferUsages::COPY_SRC,
            mapped_at_creation: false,
        });
        return (buffer_a, buffer_b, payload_a, payload_b);
    }

    // caclulates and allocates a buffer that is sufficient for holding all needed information for
    // sorting. This includes the histograms and the temporary scatter buffer
    // @return: tuple containing [internal memory buffer (should be bound at shader binding 1, count_ru_histo (padded size needed for the keyval buffer)]
    pub fn create_internal_mem_buffer(
        &self,
        device: &wgpu::Device,
        keysize: usize,
    ) -> wgpu::Buffer {
        // currently only a few different key bits are supported, maybe has to be extended
        // assert!(key_bits == 32 || key_bits == 64 || key_bits == 16);

        // subgroup and workgroup sizes
<<<<<<< HEAD
        let histo_sg_size: usize = self.subgroup_size;
        let histo_wg_size: usize = histogram_wg_size;
        let prefix_sg_size: usize = histo_sg_size;
        let internal_sg_size: usize = histo_sg_size;
=======
        let histo_sg_size : usize = self.subgroup_size;
        let _histo_wg_size : usize = HISTOGRAM_WG_SIZE;
        let _prefix_sg_size : usize = histo_sg_size;
        let _internal_sg_size : usize = histo_sg_size;
>>>>>>> c79aae3f

        // The "internal" memory map looks like this:
        //   +---------------------------------+ <-- 0
        //   | histograms[keyval_size]         |
        //   +---------------------------------+ <-- keyval_size                           * histo_size
        //   | partitions[scatter_blocks_ru-1] |
        //   +---------------------------------+ <-- (keyval_size + scatter_blocks_ru - 1) * histo_size
        //   | workgroup_ids[keyval_size]      |
        //   +---------------------------------+ <-- (keyval_size + scatter_blocks_ru - 1) * histo_size + workgroup_ids_size
<<<<<<< HEAD

        let (
            scatter_block_kvs,
            scatter_blocks_ru,
            count_ru_scatter,
            histo_block_kvs,
            hist_blocks_ru,
            count_ru_histo,
        ) = Self::get_scatter_histogram_sizes(keysize);

        let mr_keyval_size = rs_keyval_size * count_ru_histo;
        let mr_keyvals_align = rs_keyval_size * histo_sg_size;

        let histo_size = rs_radix_size * std::mem::size_of::<u32>();

        let mut internal_size = (rs_keyval_size + scatter_blocks_ru - 1) * histo_size;
        let internal_alignment = internal_sg_size * std::mem::size_of::<u32>();

=======
        
        let (_, scatter_blocks_ru, _, _, _, _) = Self::get_scatter_histogram_sizes(keysize);

        
        let histo_size = RS_RADIX_SIZE * std::mem::size_of::<u32>();

        let internal_size= (RS_KEYVAL_SIZE + scatter_blocks_ru - 1) * histo_size;
        
>>>>>>> c79aae3f
        // println!("Created buffer for {keysize} keys, count_ru_scatter {count_ru_scatter}, count_ru_histo {count_ru_histo}, mr_keyval_size {mr_keyval_size}, histo_size {histo_size}");
        // println!("internal_size {internal_size}");

        let buffer = device.create_buffer(&wgpu::BufferDescriptor {
            label: Some("Internal radix sort buffer"),
            size: internal_size as u64,
            usage: wgpu::BufferUsages::STORAGE
                | wgpu::BufferUsages::COPY_DST
                | wgpu::BufferUsages::COPY_SRC,
            mapped_at_creation: false,
        });
        return buffer;
    }
<<<<<<< HEAD

    pub fn create_bind_group(
        &self,
        device: &wgpu::Device,
        keysize: usize,
        internal_mem_buffer: &wgpu::Buffer,
        keyval_a: &wgpu::Buffer,
        keyval_b: &wgpu::Buffer,
        payload_a: &wgpu::Buffer,
        payload_b: &wgpu::Buffer,
    ) -> (wgpu::Buffer, wgpu::BindGroup) {
        let (
            scatter_block_kvs,
            scatter_blocks_ru,
            count_ru_scatter,
            histo_block_kvs,
            hist_blocks_ru,
            count_ru_histo,
        ) = Self::get_scatter_histogram_sizes(keysize);
        if keyval_a.size() as usize != count_ru_histo * std::mem::size_of::<f32>()
            || keyval_b.size() as usize != count_ru_histo * std::mem::size_of::<f32>()
        {
            panic!("Keyval buffers are not padded correctly. Were they created with GPURSSorter::create_keyval_buffers()");
        }
        let uniform_infos = GeneralInfo {
            dispatch_x: 0,
            dispatch_y: 1,
            dispatch_z: 1,
            keys_size: keysize as u32,
            padded_size: count_ru_histo as u32,
            passes: 4,
            even_pass: 0,
            odd_pass: 0,
        };
        let uniform_buffer = device.create_buffer_init(&wgpu::util::BufferInitDescriptor {
            label: Some("Radix uniform buffer"),
            contents: unsafe { any_as_u8_slice(&uniform_infos) },
            usage: wgpu::BufferUsages::STORAGE
                | wgpu::BufferUsages::COPY_DST
                | wgpu::BufferUsages::INDIRECT,
=======
    
    pub fn create_bind_group(&self, device: &wgpu::Device , keysize: usize, internal_mem_buffer: &wgpu::Buffer, keyval_a: &wgpu::Buffer, keyval_b: &wgpu::Buffer, payload_a: &wgpu::Buffer, payload_b: &wgpu::Buffer)
            -> (wgpu::Buffer, wgpu::Buffer, wgpu::BindGroup, wgpu::BindGroup) {
        let (_, scatter_blocks_ru, _, _, _, count_ru_histo) = Self::get_scatter_histogram_sizes(keysize);
        if keyval_a.size() as usize != count_ru_histo * std::mem::size_of::<f32>() || keyval_b.size() as usize != count_ru_histo * std::mem::size_of::<f32>() {
            panic!("Keyval buffers are not padded correctly. Were they created with GPURSSorter::create_keyval_buffers()");
        }
        let dispatch_infos = IndirectDispatch{dispatch_x: scatter_blocks_ru as u32, dispatch_y: 1, dispatch_z: 1};
        let uniform_infos = GeneralInfo{keys_size: keysize as u32, padded_size: count_ru_histo as u32, passes: 4, even_pass: 0, odd_pass: 0};
        let uniform_buffer= device.create_buffer_init(&wgpu::util::BufferInitDescriptor {
            label: Some("Radix uniform buffer"),
            contents: unsafe{any_as_u8_slice(&uniform_infos)},
            usage: wgpu::BufferUsages::STORAGE | wgpu::BufferUsages::COPY_DST,
        });
        let dispatch_buffer = device.create_buffer_init(&wgpu::util::BufferInitDescriptor {
            label: Some("Dispatch indirect buffer"),
            contents: unsafe{any_as_u8_slice(&dispatch_infos)},
            usage: wgpu::BufferUsages::STORAGE | wgpu::BufferUsages::COPY_DST | wgpu::BufferUsages::INDIRECT,
>>>>>>> c79aae3f
        });
        let bind_group = device.create_bind_group(&wgpu::BindGroupDescriptor {
            label: Some("Radix bind group"),
            layout: &self.bind_group_layout,
            entries: &[
                wgpu::BindGroupEntry {
                    binding: 0,
                    resource: uniform_buffer.as_entire_binding(),
                },
                wgpu::BindGroupEntry {
                    binding: 1,
                    resource: internal_mem_buffer.as_entire_binding(),
                },
                wgpu::BindGroupEntry {
                    binding: 2,
                    resource: keyval_a.as_entire_binding(),
                },
                wgpu::BindGroupEntry {
                    binding: 3,
                    resource: keyval_b.as_entire_binding(),
                },
                wgpu::BindGroupEntry {
                    binding: 4,
                    resource: payload_a.as_entire_binding(),
                },
                wgpu::BindGroupEntry {
                    binding: 5,
                    resource: payload_b.as_entire_binding(),
                },
            ],
        });
        let indirect_bind_group = device.create_bind_group(&wgpu::BindGroupDescriptor {
            label: Some("Indirect dispatch bind group"),
            layout: &self.dispatch_bind_group_layout,
            entries: &[wgpu::BindGroupEntry {
                binding: 0,
                resource: dispatch_buffer.as_entire_binding(),
            },
            ]
        });
        return (uniform_buffer, dispatch_buffer, bind_group, indirect_bind_group);
    }
    pub fn create_bind_group_render(&self, device: &wgpu::Device , payload_a: &wgpu::Buffer)
            -> wgpu::BindGroup{
        let rendering_bind_group = device.create_bind_group(&wgpu::BindGroupDescriptor {
            label: Some("Render bind group"),
            layout: &self.render_bind_group_layout,
            entries: &[wgpu::BindGroupEntry {
                binding: 4,
                resource: payload_a.as_entire_binding(),
            },
            ]
        });
        return rendering_bind_group;
    }
    pub fn create_bind_group_preprocess(&self, device: &wgpu::Device , uniform_buffer: &wgpu::Buffer, dispatch_buffer: &wgpu::Buffer, internal_mem_buffer: &wgpu::Buffer, keyval_a: &wgpu::Buffer, keyval_b: &wgpu::Buffer, payload_a: &wgpu::Buffer, payload_b: &wgpu::Buffer)
            -> wgpu::BindGroup {
        let bind_group = device.create_bind_group(&wgpu::BindGroupDescriptor {
            label: Some("Preprocess bind group"),
            layout: &self.preprocess_bind_group_layout,
            entries: &[wgpu::BindGroupEntry {
                binding: 0,
                resource: uniform_buffer.as_entire_binding(),
            },
            wgpu::BindGroupEntry {
                binding: 1,
                resource: internal_mem_buffer.as_entire_binding(),
            },
            wgpu::BindGroupEntry {
                binding: 2,
                resource: keyval_a.as_entire_binding(),
            },
            wgpu::BindGroupEntry {
                binding: 3,
                resource: keyval_b.as_entire_binding(),
            },
            wgpu::BindGroupEntry {
                binding: 4,
                resource: payload_a.as_entire_binding(),
            },
            wgpu::BindGroupEntry {
                binding: 5,
                resource: payload_b.as_entire_binding(),
            },
            wgpu::BindGroupEntry {
                binding: 6,
                resource: dispatch_buffer.as_entire_binding(),
            },
            ]
        });
        return bind_group;
    }
    
    pub fn record_reset_indirect_buffer(indirect_buffer: &wgpu::Buffer, uniform_buffer: &wgpu::Buffer, queue: &wgpu::Queue) {
        queue.write_buffer(indirect_buffer, 0, &[0u8, 0u8, 0u8, 0u8]);  // nulling dispatch x
        queue.write_buffer(uniform_buffer, 0, &[0u8, 0u8, 0u8, 0u8]); // nulling keysize
    }

    pub fn record_calculate_histogram(
        &self,
        bind_group: &wgpu::BindGroup,
        keysize: usize,
        encoder: &mut wgpu::CommandEncoder,
    ) {
        // histogram has to be zeroed out such that counts that might have been done in the past are erased and do not interfere with the new count
        // encoder.clear_buffer(histogram_buffer, 0, None);

        // as we only deal with 32 bit float values always 4 passes are conducted
<<<<<<< HEAD
        let (
            scatter_block_kvs,
            scatter_blocks_ru,
            count_ru_scatter,
            histo_block_kvs,
            hist_blocks_ru,
            count_ru_histo,
        ) = Self::get_scatter_histogram_sizes(keysize);
        const passes: u32 = 4;

        // let count_ru_histo = histo_blocks_ru * histo_block_kvs;

        let histo_size = rs_radix_size;

=======
        let (_, _, _, _, hist_blocks_ru, _) = Self::get_scatter_histogram_sizes(keysize);
        const _PASSES: u32 = 4;
        
>>>>>>> c79aae3f
        {
            let mut pass = encoder.begin_compute_pass(&ComputePassDescriptor {
                label: Some("zeroing the histogram"),
            });

            pass.set_pipeline(&self.zero_p);
            pass.set_bind_group(0, bind_group, &[]);
<<<<<<< HEAD
            let n = (rs_keyval_size + scatter_blocks_ru - 1) * histo_size
                + if count_ru_histo > keysize {
                    count_ru_histo - keysize
                } else {
                    0
                };
            let dispatch = (n as f32 / histogram_wg_size as f32).ceil() as u32;
            pass.dispatch_workgroups(dispatch, 1, 1);
=======
            pass.dispatch_workgroups(hist_blocks_ru as u32, 1, 1);
>>>>>>> c79aae3f
        }

        {
            let mut pass = encoder.begin_compute_pass(&ComputePassDescriptor {
                label: Some("calculate histogram"),
            });

            pass.set_pipeline(&self.histogram_p);
            pass.set_bind_group(0, bind_group, &[]);
            pass.dispatch_workgroups(hist_blocks_ru as u32, 1, 1);
        }
    }
    pub fn record_calculate_histogram_indirect(
        &self,
        bind_group: &wgpu::BindGroup,
        dispatch_buffer: &wgpu::Buffer,
        encoder: &mut wgpu::CommandEncoder,
    ) {
        {
            let mut pass = encoder.begin_compute_pass(&ComputePassDescriptor {
                label: Some("zeroing the histogram"),
            });

            pass.set_pipeline(&self.zero_p);
            pass.set_bind_group(0, bind_group, &[]);
            pass.dispatch_workgroups_indirect(dispatch_buffer, 0);
        }

        {
            let mut pass = encoder.begin_compute_pass(&ComputePassDescriptor {
                label: Some("calculate histogram"),
            });

            pass.set_pipeline(&self.histogram_p);
            pass.set_bind_group(0, bind_group, &[]);
            pass.dispatch_workgroups_indirect(dispatch_buffer, 0);
        }
    }

    // There does not exist an indirect histogram dispatch as the number of prefixes is determined by the amount of passes
    pub fn record_prefix_histogram(
        &self,
        bind_group: &wgpu::BindGroup,
        passes: usize,
        encoder: &mut wgpu::CommandEncoder,
    ) {
        let mut pass = encoder.begin_compute_pass(&wgpu::ComputePassDescriptor {
            label: Some("prefix histogram"),
        });

        pass.set_pipeline(&self.prefix_p);
        pass.set_bind_group(0, &bind_group, &[]);
        pass.dispatch_workgroups(passes as u32, 1, 1);
    }

    pub fn record_scatter_keys(
        &self,
        bind_group: &wgpu::BindGroup,
        passes: usize,
        keysize: usize,
        encoder: &mut wgpu::CommandEncoder,
    ) {
        assert!(passes == 4); // currently the amount of passes is hardcoded in the shader
        let (_, scatter_blocks_ru, _, _, _, _) = Self::get_scatter_histogram_sizes(keysize);
        let mut pass = encoder.begin_compute_pass(&wgpu::ComputePassDescriptor {
            label: Some("Scatter keyvals"),
        });

        pass.set_bind_group(0, bind_group, &[]);
        pass.set_pipeline(&self.scatter_even_p);
        pass.dispatch_workgroups(scatter_blocks_ru as u32, 1, 1);

        pass.set_pipeline(&self.scatter_odd_p);
        pass.dispatch_workgroups(scatter_blocks_ru as u32, 1, 1);

        pass.set_pipeline(&self.scatter_even_p);
        pass.dispatch_workgroups(scatter_blocks_ru as u32, 1, 1);

        pass.set_pipeline(&self.scatter_odd_p);
        pass.dispatch_workgroups(scatter_blocks_ru as u32, 1, 1);
    }
    pub fn record_scatter_keys_indirect(
        &self,
        bind_group: &wgpu::BindGroup,
        passes: usize,
        dispatch_buffer: &wgpu::Buffer,
        encoder: &mut wgpu::CommandEncoder,
    ) {
        assert!(passes == 4);

        let mut pass = encoder.begin_compute_pass(&wgpu::ComputePassDescriptor {
            label: Some("Scatter keyvals"),
        });

        pass.set_bind_group(0, bind_group, &[]);
        pass.set_pipeline(&self.scatter_even_p);
        pass.dispatch_workgroups_indirect(dispatch_buffer, 0);

        pass.set_pipeline(&self.scatter_odd_p);
        pass.dispatch_workgroups_indirect(dispatch_buffer, 0);

        pass.set_pipeline(&self.scatter_even_p);
        pass.dispatch_workgroups_indirect(dispatch_buffer, 0);

        pass.set_pipeline(&self.scatter_odd_p);
        pass.dispatch_workgroups_indirect(dispatch_buffer, 0);
    }

    pub fn record_sort(
        &self,
        bind_group: &wgpu::BindGroup,
        keysize: usize,
        encoder: &mut wgpu::CommandEncoder,
    ) {
        self.record_calculate_histogram(&bind_group, keysize, encoder);
        self.record_prefix_histogram(&bind_group, 4, encoder);
        self.record_scatter_keys(&bind_group, 4, keysize, encoder);
    }
    pub fn record_sort_indirect(
        &self,
        bind_group: &wgpu::BindGroup,
        dispatch_buffer: &wgpu::Buffer,
        encoder: &mut wgpu::CommandEncoder,
    ) {
        self.record_calculate_histogram_indirect(bind_group, dispatch_buffer, encoder);
        self.record_prefix_histogram(bind_group, 4, encoder);
        self.record_scatter_keys_indirect(bind_group, 4, dispatch_buffer, encoder);
    }
}

fn upload_to_buffer<T: bytemuck::Pod>(
    buffer: &wgpu::Buffer,
    device: &wgpu::Device,
    queue: &wgpu::Queue,
    values: &[T],
) {
    let staging_buffer = device.create_buffer_init(&wgpu::util::BufferInitDescriptor {
        label: Some("Staging buffer"),
        contents: bytemuck::cast_slice(values),
        usage: wgpu::BufferUsages::STORAGE | wgpu::BufferUsages::COPY_SRC,
    });
    let mut encoder = device.create_command_encoder(&wgpu::CommandEncoderDescriptor {
        label: Some("Copye endoder"),
    });
    encoder.copy_buffer_to_buffer(&staging_buffer, 0, buffer, 0, staging_buffer.size());
    queue.submit([encoder.finish()]);

    device.poll(wgpu::Maintain::Wait);
    staging_buffer.destroy();
}

async fn download_buffer<T: Clone>(
    buffer: &wgpu::Buffer,
    device: &wgpu::Device,
    queue: &wgpu::Queue,
) -> Vec<T> {
    // copy buffer data
    let download_buffer = device.create_buffer(&wgpu::BufferDescriptor {
        label: Some("Download buffer"),
        size: buffer.size(),
        usage: wgpu::BufferUsages::MAP_READ | wgpu::BufferUsages::COPY_DST,
        mapped_at_creation: false,
    });
    let mut encoder = device.create_command_encoder(&wgpu::CommandEncoderDescriptor {
        label: Some("Copy encoder"),
    });
    encoder.copy_buffer_to_buffer(buffer, 0, &download_buffer, 0, buffer.size());
    queue.submit([encoder.finish()]);

    // download buffer
    let buffer_slice = download_buffer.slice(..);
    let (tx, rx) = futures_intrusive::channel::shared::oneshot_channel();
    buffer_slice.map_async(wgpu::MapMode::Read, move |result| tx.send(result).unwrap());
    device.poll(wgpu::Maintain::Wait);
    rx.receive().await.unwrap().unwrap();
    let data = buffer_slice.get_mapped_range();
<<<<<<< HEAD
    let mut r;

=======
    let r;
    
>>>>>>> c79aae3f
    unsafe {
        let (_, d, _) = data.align_to::<T>();
        r = d.to_vec();
    }

    download_buffer.destroy();

    return r;
}<|MERGE_RESOLUTION|>--- conflicted
+++ resolved
@@ -8,79 +8,44 @@
     All shaders can be found in shaders/radix_sort.wgsl
 */
 
-<<<<<<< HEAD
 use wgpu::{util::DeviceExt, ComputePassDescriptor};
-
-use crate::{camera::Camera, uniform::UniformBuffer};
-
-// IMPORTANT: the following constants have to be synced with the numbers in radix_sort.wgsl
-pub const histogram_wg_size: usize = 256;
-const rs_radix_log2: usize = 8; // 8 bit radices
-const rs_radix_size: usize = 1 << rs_radix_log2; // 256 entries into the radix table
-const rs_keyval_size: usize = 32 / rs_radix_log2;
-pub const rs_histogram_block_rows: usize = 15;
-const rs_scatter_block_rows: usize = rs_histogram_block_rows; // DO NOT CHANGE, shader assume this automatically
-const prefix_wg_size: usize = 1 << 7; // one thread operates on 2 prefixes at the same time
-const scatter_wg_size: usize = 1 << 8;
-=======
-use wgpu::{ComputePassDescriptor, util::{DeviceExt}};
 
 // IMPORTANT: the following constants have to be synced with the numbers in radix_sort.wgsl
 pub const HISTOGRAM_WG_SIZE: usize = 256;
-const RS_RADIX_LOG2: usize = 8;                 // 8 bit radices
-const RS_RADIX_SIZE: usize = 1 << RS_RADIX_LOG2;// 256 entries into the radix table
+const RS_RADIX_LOG2: usize = 8; // 8 bit radices
+const RS_RADIX_SIZE: usize = 1 << RS_RADIX_LOG2; // 256 entries into the radix table
 const RS_KEYVAL_SIZE: usize = 32 / RS_RADIX_LOG2;
-pub const RS_HISTOGRAM_BLOCK_ROWS : usize = 15;
-const RS_SCATTER_BLOCK_ROWS : usize = RS_HISTOGRAM_BLOCK_ROWS; // DO NOT CHANGE, shader assume this automatically
-const PREFIX_WG_SIZE: usize = 1 << 7;           // one thread operates on 2 prefixes at the same time
+pub const RS_HISTOGRAM_BLOCK_ROWS: usize = 15;
+const RS_SCATTER_BLOCK_ROWS: usize = RS_HISTOGRAM_BLOCK_ROWS; // DO NOT CHANGE, shader assume this automatically
+const PREFIX_WG_SIZE: usize = 1 << 7; // one thread operates on 2 prefixes at the same time
 const SCATTER_WG_SIZE: usize = 1 << 8;
->>>>>>> c79aae3f
 
 pub struct GPURSSorter {
-<<<<<<< HEAD
-    pub bind_group_layout: wgpu::BindGroupLayout,
-    zero_p: wgpu::ComputePipeline,
-    histogram_p: wgpu::ComputePipeline,
-    prefix_p: wgpu::ComputePipeline,
-=======
     bind_group_layout: wgpu::BindGroupLayout,
     dispatch_bind_group_layout: wgpu::BindGroupLayout,
     render_bind_group_layout: wgpu::BindGroupLayout,
     preprocess_bind_group_layout: wgpu::BindGroupLayout,
-    zero_p:         wgpu::ComputePipeline,
-    histogram_p:    wgpu::ComputePipeline,
-    prefix_p:       wgpu::ComputePipeline,
->>>>>>> c79aae3f
+    zero_p: wgpu::ComputePipeline,
+    histogram_p: wgpu::ComputePipeline,
+    prefix_p: wgpu::ComputePipeline,
     scatter_even_p: wgpu::ComputePipeline,
     scatter_odd_p: wgpu::ComputePipeline,
     subgroup_size: usize,
 }
 
-<<<<<<< HEAD
+#[allow(dead_code)]
+pub struct IndirectDispatch {
+    dispatch_x: u32,
+    dispatch_y: u32,
+    dispatch_z: u32,
+}
+
 pub struct GeneralInfo {
-    pub dispatch_x: u32,
-    pub dispatch_y: u32,
-    pub dispatch_z: u32,
     pub keys_size: u32,
     pub padded_size: u32,
     pub passes: u32,
     pub even_pass: u32,
     pub odd_pass: u32,
-=======
-#[allow(dead_code)]
-pub struct IndirectDispatch{
-    dispatch_x: u32,
-    dispatch_y: u32,
-    dispatch_z: u32,
-}
-
-pub struct GeneralInfo{
-    pub keys_size:      u32,
-    pub padded_size:    u32,
-    pub passes:         u32,
-    pub even_pass:      u32,
-    pub odd_pass:       u32,
->>>>>>> c79aae3f
 }
 
 unsafe fn any_as_u8_slice<T: Sized>(p: &T) -> &[u8] {
@@ -93,40 +58,31 @@
         println!("Searching for the maximum subgroup size (wgpu currently does not allow to query subgroup sizes)");
         let sizes = vec![1, 16, 32, 64, 128];
         let mut cur_size = 2;
-<<<<<<< HEAD
-        let mut cur_sorter = Self::new_with_sg_size(device, sizes[cur_size]);
-        enum state {
-            init,
-            increasing,
-            decreasing,
-        };
-        let mut s = state::init;
-        while true {
-            if cur_size < 0 || cur_size >= sizes.len() {
-=======
         let mut cur_sorter;
-        enum State {Init, Increasing, Decreasing}
+        enum State {
+            Init,
+            Increasing,
+            Decreasing,
+        }
         let mut s = State::Init;
         loop {
             if cur_size >= sizes.len() {
->>>>>>> c79aae3f
                 panic!("GPURSSorter::new() No workgroup size that works was found. Unable to use sorter");
             }
             println!("Checking sorting with subgroupsize {}", sizes[cur_size]);
             cur_sorter = Self::new_with_sg_size(device, sizes[cur_size]);
             let sort_success = cur_sorter.test_sort(device, queue);
             match s {
-<<<<<<< HEAD
-                state::init => {
+                State::Init => {
                     if sort_success {
-                        s = state::increasing;
+                        s = State::Increasing;
                         cur_size += 1;
                     } else {
-                        s = state::decreasing;
+                        s = State::Decreasing;
                         cur_size -= 1;
                     }
                 }
-                state::increasing => {
+                State::Increasing => {
                     if sort_success {
                         cur_size += 1;
                     } else {
@@ -134,7 +90,7 @@
                         break;
                     }
                 }
-                state::decreasing => {
+                State::Decreasing => {
                     if sort_success {
                         break;
                     } else {
@@ -144,61 +100,30 @@
             }
         }
         println!(
-            "Created a sorter with subgroup size {}",
+            "Created a sorter with subgroup size {}\n",
             cur_sorter.subgroup_size
         );
-=======
-                State::Init =>
-                    if sort_success {s = State::Increasing; cur_size += 1;}
-                    else {s = State::Decreasing; cur_size -= 1;}
-                State::Increasing =>
-                    if sort_success {cur_size += 1;}
-                    else {cur_sorter = Self::new_with_sg_size(device, sizes[cur_size - 1]); break;}
-                State::Decreasing =>
-                    if sort_success {break;}
-                    else {cur_size -= 1;}
-            }
-        }
-        println!("Created a sorter with subgroup size {}\n", cur_sorter.subgroup_size);
->>>>>>> c79aae3f
         return cur_sorter;
     }
 
     fn new_with_sg_size(device: &wgpu::Device, sg_size: i32) -> Self {
         // special variables for scatter shade
-<<<<<<< HEAD
         let histogram_sg_size: usize = sg_size as usize;
-        let rs_sweep_0_size: usize = rs_radix_size / histogram_sg_size;
+        let rs_sweep_0_size: usize = RS_RADIX_SIZE / histogram_sg_size;
         let rs_sweep_1_size: usize = rs_sweep_0_size / histogram_sg_size;
         let rs_sweep_2_size: usize = rs_sweep_1_size / histogram_sg_size;
         let rs_sweep_size: usize = rs_sweep_0_size + rs_sweep_1_size + rs_sweep_2_size;
-        let rs_smem_phase_1: usize = rs_radix_size + rs_radix_size + rs_sweep_size;
-        let rs_smem_phase_2: usize = rs_radix_size + rs_scatter_block_rows * { scatter_wg_size };
+        let _rs_smem_phase_1: usize = RS_RADIX_SIZE + RS_RADIX_SIZE + rs_sweep_size;
+        let rs_smem_phase_2: usize = RS_RADIX_SIZE + RS_SCATTER_BLOCK_ROWS * { SCATTER_WG_SIZE };
         // rs_smem_phase_2 will always be larger, so always use phase2
         let rs_mem_dwords: usize = rs_smem_phase_2;
         let rs_mem_sweep_0_offset: usize = 0;
         let rs_mem_sweep_1_offset: usize = rs_mem_sweep_0_offset + rs_sweep_0_size;
         let rs_mem_sweep_2_offset: usize = rs_mem_sweep_1_offset + rs_sweep_1_size;
 
-        let bind_group_layout = Self::bind_group_layout(device);
-=======
-        let histogram_sg_size : usize = sg_size as usize;
-        let rs_sweep_0_size : usize = RS_RADIX_SIZE / histogram_sg_size;
-        let rs_sweep_1_size : usize = rs_sweep_0_size / histogram_sg_size;
-        let rs_sweep_2_size : usize = rs_sweep_1_size / histogram_sg_size;
-        let rs_sweep_size : usize = rs_sweep_0_size + rs_sweep_1_size + rs_sweep_2_size;
-        let _rs_smem_phase_1 : usize = RS_RADIX_SIZE + RS_RADIX_SIZE + rs_sweep_size;
-        let rs_smem_phase_2 : usize = RS_RADIX_SIZE + RS_SCATTER_BLOCK_ROWS * {SCATTER_WG_SIZE};
-        // rs_smem_phase_2 will always be larger, so always use phase2
-        let rs_mem_dwords : usize = rs_smem_phase_2;
-        let rs_mem_sweep_0_offset : usize = 0;
-        let rs_mem_sweep_1_offset : usize = rs_mem_sweep_0_offset + rs_sweep_0_size;
-        let rs_mem_sweep_2_offset : usize = rs_mem_sweep_1_offset + rs_sweep_1_size;
-        
         let (bind_group_layout, dispatch_bind_group_layout) = Self::bind_group_layouts(device);
         let render_bind_group_layout = Self::bind_group_layout_rendering(device);
         let preprocess_bind_group_layout = Self::bind_group_layout_preprocess(device);
->>>>>>> c79aae3f
 
         let pipeline_layout = device.create_pipeline_layout(&wgpu::PipelineLayoutDescriptor {
             label: Some("preprocess pipeline layout"),
@@ -206,14 +131,9 @@
             push_constant_ranges: &[],
         });
 
-<<<<<<< HEAD
-        const raw_shader: &str = include_str!("shaders/radix_sort.wgsl");
+        let raw_shader: &str = include_str!("shaders/radix_sort.wgsl");
         let shader_w_const = format!(
             "const histogram_sg_size: u32 = {:}u;\n\
-=======
-        let raw_shader : &str = include_str!("shaders/radix_sort.wgsl");
-        let shader_w_const = format!("const histogram_sg_size: u32 = {:}u;\n\
->>>>>>> c79aae3f
                                             const histogram_wg_size: u32 = {:}u;\n\
                                             const rs_radix_log2: u32 = {:}u;\n\
                                             const rs_radix_size: u32 = {:}u;\n\
@@ -223,15 +143,14 @@
                                             const rs_mem_dwords: u32 = {:}u;\n\
                                             const rs_mem_sweep_0_offset: u32 = {:}u;\n\
                                             const rs_mem_sweep_1_offset: u32 = {:}u;\n\
-<<<<<<< HEAD
                                             const rs_mem_sweep_2_offset: u32 = {:}u;\n{:}",
             histogram_sg_size,
-            histogram_wg_size,
-            rs_radix_log2,
-            rs_radix_size,
-            rs_keyval_size,
-            rs_histogram_block_rows,
-            rs_scatter_block_rows,
+            HISTOGRAM_WG_SIZE,
+            RS_RADIX_LOG2,
+            RS_RADIX_SIZE,
+            RS_KEYVAL_SIZE,
+            RS_HISTOGRAM_BLOCK_ROWS,
+            RS_SCATTER_BLOCK_ROWS,
             rs_mem_dwords,
             rs_mem_sweep_0_offset,
             rs_mem_sweep_1_offset,
@@ -241,19 +160,11 @@
         let shader_code = shader_w_const
             .replace(
                 "{histogram_wg_size}",
-                histogram_wg_size.to_string().as_str(),
+                HISTOGRAM_WG_SIZE.to_string().as_str(),
             )
-            .replace("{prefix_wg_size}", prefix_wg_size.to_string().as_str())
-            .replace("{scatter_wg_size}", scatter_wg_size.to_string().as_str());
-        // println!("{}", shader_code);
-=======
-                                            const rs_mem_sweep_2_offset: u32 = {:}u;\n{:}", histogram_sg_size, HISTOGRAM_WG_SIZE, RS_RADIX_LOG2, RS_RADIX_SIZE, RS_KEYVAL_SIZE, RS_HISTOGRAM_BLOCK_ROWS, RS_SCATTER_BLOCK_ROWS, 
-                                            rs_mem_dwords, rs_mem_sweep_0_offset, rs_mem_sweep_1_offset, rs_mem_sweep_2_offset, raw_shader);
-        let shader_code = shader_w_const.replace("{histogram_wg_size}", HISTOGRAM_WG_SIZE.to_string().as_str())
             .replace("{prefix_wg_size}", PREFIX_WG_SIZE.to_string().as_str())
             .replace("{scatter_wg_size}", SCATTER_WG_SIZE.to_string().as_str());
         //println!("{}", shader_code);
->>>>>>> c79aae3f
         let shader = device.create_shader_module(wgpu::ShaderModuleDescriptor {
             label: Some("Radix sort shader"),
             source: wgpu::ShaderSource::Wgsl(shader_code.into()),
@@ -289,9 +200,11 @@
             entry_point: "scatter_odd",
         });
 
-<<<<<<< HEAD
         return Self {
             bind_group_layout,
+            dispatch_bind_group_layout,
+            render_bind_group_layout,
+            preprocess_bind_group_layout,
             zero_p,
             histogram_p,
             prefix_p,
@@ -299,9 +212,6 @@
             scatter_odd_p,
             subgroup_size: histogram_sg_size,
         };
-=======
-        return Self { bind_group_layout, dispatch_bind_group_layout, render_bind_group_layout, preprocess_bind_group_layout, zero_p, histogram_p, prefix_p, scatter_even_p, scatter_odd_p , subgroup_size: histogram_sg_size };
->>>>>>> c79aae3f
     }
 
     fn test_sort(&self, device: &wgpu::Device, queue: &wgpu::Queue) -> bool {
@@ -312,19 +222,16 @@
 
         let internal_mem_buffer = Self::create_internal_mem_buffer(self, device, n);
         let (keyval_a, keyval_b, payload_a, payload_b) = Self::create_keyval_buffers(device, n, 4);
-<<<<<<< HEAD
-        let (uniform_buffer, bind_group) = self.create_bind_group(
-            device,
-            n,
-            &internal_mem_buffer,
-            &keyval_a,
-            &keyval_b,
-            &payload_a,
-            &payload_b,
-        );
-=======
-        let (_uniform_buffer, _dispatch_buffer, bind_group, _dispatch_bind_group) = self.create_bind_group(device, n, &internal_mem_buffer, &keyval_a, &keyval_b, &payload_a, &payload_b);
->>>>>>> c79aae3f
+        let (_uniform_buffer, _dispatch_buffer, bind_group, _dispatch_bind_group) = self
+            .create_bind_group(
+                device,
+                n,
+                &internal_mem_buffer,
+                &keyval_a,
+                &keyval_b,
+                &payload_a,
+                &payload_b,
+            );
 
         upload_to_buffer(&keyval_a, device, queue, scrambled_data.as_slice());
 
@@ -343,17 +250,96 @@
         }
         return true;
     }
-<<<<<<< HEAD
-
-    pub fn bind_group_layout(device: &wgpu::Device) -> wgpu::BindGroupLayout {
+
+    // layouts used by the sorting pipeline, as the dispatch buffer has to be in separate bind group
+    pub fn bind_group_layouts(
+        device: &wgpu::Device,
+    ) -> (wgpu::BindGroupLayout, wgpu::BindGroupLayout) {
+        return (
+            device.create_bind_group_layout(&wgpu::BindGroupLayoutDescriptor {
+                label: Some("Radix bind group layout"),
+                entries: &[
+                    wgpu::BindGroupLayoutEntry {
+                        binding: 0,
+                        visibility: wgpu::ShaderStages::COMPUTE,
+                        ty: wgpu::BindingType::Buffer {
+                            ty: wgpu::BufferBindingType::Storage { read_only: false },
+                            has_dynamic_offset: false,
+                            min_binding_size: None,
+                        },
+                        count: None,
+                    },
+                    wgpu::BindGroupLayoutEntry {
+                        binding: 1,
+                        visibility: wgpu::ShaderStages::COMPUTE,
+                        ty: wgpu::BindingType::Buffer {
+                            ty: wgpu::BufferBindingType::Storage { read_only: false },
+                            has_dynamic_offset: false,
+                            min_binding_size: None,
+                        },
+                        count: None,
+                    },
+                    wgpu::BindGroupLayoutEntry {
+                        binding: 2,
+                        visibility: wgpu::ShaderStages::COMPUTE,
+                        ty: wgpu::BindingType::Buffer {
+                            ty: wgpu::BufferBindingType::Storage { read_only: false },
+                            has_dynamic_offset: false,
+                            min_binding_size: None,
+                        },
+                        count: None,
+                    },
+                    wgpu::BindGroupLayoutEntry {
+                        binding: 3,
+                        visibility: wgpu::ShaderStages::COMPUTE,
+                        ty: wgpu::BindingType::Buffer {
+                            ty: wgpu::BufferBindingType::Storage { read_only: false },
+                            has_dynamic_offset: false,
+                            min_binding_size: None,
+                        },
+                        count: None,
+                    },
+                    wgpu::BindGroupLayoutEntry {
+                        binding: 4,
+                        visibility: wgpu::ShaderStages::COMPUTE,
+                        ty: wgpu::BindingType::Buffer {
+                            ty: wgpu::BufferBindingType::Storage { read_only: false },
+                            has_dynamic_offset: false,
+                            min_binding_size: None,
+                        },
+                        count: None,
+                    },
+                    wgpu::BindGroupLayoutEntry {
+                        binding: 5,
+                        visibility: wgpu::ShaderStages::COMPUTE,
+                        ty: wgpu::BindingType::Buffer {
+                            ty: wgpu::BufferBindingType::Storage { read_only: false },
+                            has_dynamic_offset: false,
+                            min_binding_size: None,
+                        },
+                        count: None,
+                    },
+                ],
+            }),
+            device.create_bind_group_layout(&wgpu::BindGroupLayoutDescriptor {
+                label: Some("Radix bind group layout"),
+                entries: &[wgpu::BindGroupLayoutEntry {
+                    binding: 0,
+                    visibility: wgpu::ShaderStages::COMPUTE,
+                    ty: wgpu::BindingType::Buffer {
+                        ty: wgpu::BufferBindingType::Storage { read_only: false },
+                        has_dynamic_offset: false,
+                        min_binding_size: None,
+                    },
+                    count: None,
+                }],
+            }),
+        );
+    }
+    // is used by the preprocess pipeline as the limitation of bind groups forces us to only use 1 bind group for the sort infos
+    pub fn bind_group_layout_preprocess(device: &wgpu::Device) -> wgpu::BindGroupLayout {
         return device.create_bind_group_layout(&wgpu::BindGroupLayoutDescriptor {
-=======
-    
-    // layouts used by the sorting pipeline, as the dispatch buffer has to be in separate bind group
-    pub fn bind_group_layouts(device: &wgpu::Device) -> (wgpu::BindGroupLayout, wgpu::BindGroupLayout) {
-        return (device.create_bind_group_layout(&wgpu::BindGroupLayoutDescriptor{
->>>>>>> c79aae3f
-            label: Some("Radix bind group layout"),
+            label: Some("Radix bind group layout for preprocess pipeline"),
             entries: &[
                 wgpu::BindGroupLayoutEntry {
                     binding: 0,
@@ -415,124 +401,34 @@
                     },
                     count: None,
                 },
-<<<<<<< HEAD
-            ],
-        });
-=======
-            ]
-        }),
-        device.create_bind_group_layout(&wgpu::BindGroupLayoutDescriptor{
-            label: Some("Radix bind group layout"),
-            entries: &[
-                wgpu::BindGroupLayoutEntry {
-                    binding: 0,
-                    visibility: wgpu::ShaderStages::COMPUTE,
-                    ty: wgpu::BindingType::Buffer { 
-                        ty: wgpu::BufferBindingType::Storage { read_only: false } , 
-                        has_dynamic_offset: false,
-                        min_binding_size: None 
-                    },
-                    count: None,
-                },
-            ]}),
-        );
-    }
-    // is used by the preprocess pipeline as the limitation of bind groups forces us to only use 1 bind group for the sort infos
-    pub fn bind_group_layout_preprocess(device: &wgpu::Device) -> wgpu::BindGroupLayout {
-        return device.create_bind_group_layout(&wgpu::BindGroupLayoutDescriptor{
-            label: Some("Radix bind group layout for preprocess pipeline"),
-            entries: &[
-                wgpu::BindGroupLayoutEntry {
-                    binding: 0,
-                    visibility: wgpu::ShaderStages::COMPUTE,
-                    ty: wgpu::BindingType::Buffer { 
-                        ty: wgpu::BufferBindingType::Storage { read_only: false } , 
-                        has_dynamic_offset: false,
-                        min_binding_size: None 
-                    },
-                    count: None,
-                },
-                wgpu::BindGroupLayoutEntry {
-                    binding: 1,
-                    visibility: wgpu::ShaderStages::COMPUTE,
-                    ty: wgpu::BindingType::Buffer { 
-                        ty: wgpu::BufferBindingType::Storage { read_only: false },
-                        has_dynamic_offset: false, 
-                        min_binding_size: None 
-                    },
-                    count: None,
-                },
-                wgpu::BindGroupLayoutEntry {
-                    binding: 2,
-                    visibility: wgpu::ShaderStages::COMPUTE,
-                    ty: wgpu::BindingType::Buffer {
-                        ty: wgpu::BufferBindingType::Storage {read_only: false },
-                        has_dynamic_offset: false,
-                        min_binding_size: None,
-                    },
-                    count: None,
-                },
-                wgpu::BindGroupLayoutEntry {
-                    binding: 3,
-                    visibility: wgpu::ShaderStages::COMPUTE,
-                    ty: wgpu::BindingType::Buffer {
-                        ty: wgpu::BufferBindingType::Storage {read_only: false },
-                        has_dynamic_offset: false,
-                        min_binding_size: None,
-                    },
-                    count: None,
-                },
-                wgpu::BindGroupLayoutEntry {
-                    binding: 4,
-                    visibility: wgpu::ShaderStages::COMPUTE,
-                    ty: wgpu::BindingType::Buffer {
-                        ty: wgpu::BufferBindingType::Storage {read_only: false },
-                        has_dynamic_offset: false,
-                        min_binding_size: None,
-                    },
-                    count: None,
-                },
-                wgpu::BindGroupLayoutEntry {
-                    binding: 5,
-                    visibility: wgpu::ShaderStages::COMPUTE,
-                    ty: wgpu::BindingType::Buffer {
-                        ty: wgpu::BufferBindingType::Storage {read_only: false },
-                        has_dynamic_offset: false,
-                        min_binding_size: None,
-                    },
-                    count: None,
-                },
                 wgpu::BindGroupLayoutEntry {
                     binding: 6,
                     visibility: wgpu::ShaderStages::COMPUTE,
-                    ty: wgpu::BindingType::Buffer { 
-                        ty: wgpu::BufferBindingType::Storage { read_only: false } , 
+                    ty: wgpu::BindingType::Buffer {
+                        ty: wgpu::BufferBindingType::Storage { read_only: false },
                         has_dynamic_offset: false,
-                        min_binding_size: None 
+                        min_binding_size: None,
                     },
                     count: None,
                 },
-            ]}
-        )
+            ],
+        });
     }
     // used by the renderer, as read_only : false is not allowed without an extension
     pub fn bind_group_layout_rendering(device: &wgpu::Device) -> wgpu::BindGroupLayout {
-        return device.create_bind_group_layout(&wgpu::BindGroupLayoutDescriptor{
+        return device.create_bind_group_layout(&wgpu::BindGroupLayoutDescriptor {
             label: Some("Radix bind group layout"),
-            entries: &[
-                wgpu::BindGroupLayoutEntry {
-                    binding: 4,
-                    visibility: wgpu::ShaderStages::COMPUTE | wgpu::ShaderStages::VERTEX,
-                    ty: wgpu::BindingType::Buffer {
-                        ty: wgpu::BufferBindingType::Storage {read_only: true },
-                        has_dynamic_offset: false,
-                        min_binding_size: None,
-                    },
-                    count: None,
-                },
-            ]
-        })
->>>>>>> c79aae3f
+            entries: &[wgpu::BindGroupLayoutEntry {
+                binding: 4,
+                visibility: wgpu::ShaderStages::COMPUTE | wgpu::ShaderStages::VERTEX,
+                ty: wgpu::BindingType::Buffer {
+                    ty: wgpu::BufferBindingType::Storage { read_only: true },
+                    has_dynamic_offset: false,
+                    min_binding_size: None,
+                },
+                count: None,
+            }],
+        });
     }
 
     fn get_scatter_histogram_sizes(keysize: usize) -> (usize, usize, usize, usize, usize, usize) {
@@ -541,13 +437,8 @@
         let scatter_block_kvs = HISTOGRAM_WG_SIZE * RS_SCATTER_BLOCK_ROWS;
         let scatter_blocks_ru = (keysize + scatter_block_kvs - 1) / scatter_block_kvs;
         let count_ru_scatter = scatter_blocks_ru * scatter_block_kvs;
-<<<<<<< HEAD
-
-        let histo_block_kvs = histogram_wg_size * rs_histogram_block_rows;
-=======
-        
+
         let histo_block_kvs = HISTOGRAM_WG_SIZE * RS_HISTOGRAM_BLOCK_ROWS;
->>>>>>> c79aae3f
         let histo_blocks_ru = (count_ru_scatter + histo_block_kvs - 1) / histo_block_kvs;
         let count_ru_histo = histo_blocks_ru * histo_block_kvs;
 
@@ -560,28 +451,16 @@
             count_ru_histo,
         );
     }
-<<<<<<< HEAD
 
     pub fn create_keyval_buffers(
         device: &wgpu::Device,
         keysize: usize,
         bytes_per_payload_elem: usize,
     ) -> (wgpu::Buffer, wgpu::Buffer, wgpu::Buffer, wgpu::Buffer) {
-        let (
-            scatter_block_kvs,
-            scatter_blocks_ru,
-            count_ru_scatter,
-            histo_block_kvs,
-            hist_blocks_ru,
-            count_ru_histo,
-        ) = Self::get_scatter_histogram_sizes(keysize);
-=======
-    
-    pub fn create_keyval_buffers(device: &wgpu::Device, keysize: usize, bytes_per_payload_elem: usize) -> (wgpu::Buffer, wgpu::Buffer, wgpu::Buffer, wgpu::Buffer) {
         //let (_, _, _, _, _, count_ru_histo) = Self::get_scatter_histogram_sizes(keysize);
         let keys_per_workgroup = HISTOGRAM_WG_SIZE * RS_HISTOGRAM_BLOCK_ROWS;
-        let count_ru_histo = ((keysize + keys_per_workgroup) / keys_per_workgroup) * keys_per_workgroup;
->>>>>>> c79aae3f
+        let count_ru_histo =
+            ((keysize + keys_per_workgroup) / keys_per_workgroup) * keys_per_workgroup;
 
         // creating the two needed buffers for sorting
         let buffer_a = device.create_buffer(&wgpu::BufferDescriptor {
@@ -633,17 +512,10 @@
         // assert!(key_bits == 32 || key_bits == 64 || key_bits == 16);
 
         // subgroup and workgroup sizes
-<<<<<<< HEAD
         let histo_sg_size: usize = self.subgroup_size;
-        let histo_wg_size: usize = histogram_wg_size;
-        let prefix_sg_size: usize = histo_sg_size;
-        let internal_sg_size: usize = histo_sg_size;
-=======
-        let histo_sg_size : usize = self.subgroup_size;
-        let _histo_wg_size : usize = HISTOGRAM_WG_SIZE;
-        let _prefix_sg_size : usize = histo_sg_size;
-        let _internal_sg_size : usize = histo_sg_size;
->>>>>>> c79aae3f
+        let _histo_wg_size: usize = HISTOGRAM_WG_SIZE;
+        let _prefix_sg_size: usize = histo_sg_size;
+        let _internal_sg_size: usize = histo_sg_size;
 
         // The "internal" memory map looks like this:
         //   +---------------------------------+ <-- 0
@@ -653,35 +525,13 @@
         //   +---------------------------------+ <-- (keyval_size + scatter_blocks_ru - 1) * histo_size
         //   | workgroup_ids[keyval_size]      |
         //   +---------------------------------+ <-- (keyval_size + scatter_blocks_ru - 1) * histo_size + workgroup_ids_size
-<<<<<<< HEAD
-
-        let (
-            scatter_block_kvs,
-            scatter_blocks_ru,
-            count_ru_scatter,
-            histo_block_kvs,
-            hist_blocks_ru,
-            count_ru_histo,
-        ) = Self::get_scatter_histogram_sizes(keysize);
-
-        let mr_keyval_size = rs_keyval_size * count_ru_histo;
-        let mr_keyvals_align = rs_keyval_size * histo_sg_size;
-
-        let histo_size = rs_radix_size * std::mem::size_of::<u32>();
-
-        let mut internal_size = (rs_keyval_size + scatter_blocks_ru - 1) * histo_size;
-        let internal_alignment = internal_sg_size * std::mem::size_of::<u32>();
-
-=======
-        
+
         let (_, scatter_blocks_ru, _, _, _, _) = Self::get_scatter_histogram_sizes(keysize);
 
-        
         let histo_size = RS_RADIX_SIZE * std::mem::size_of::<u32>();
 
-        let internal_size= (RS_KEYVAL_SIZE + scatter_blocks_ru - 1) * histo_size;
-        
->>>>>>> c79aae3f
+        let internal_size = (RS_KEYVAL_SIZE + scatter_blocks_ru - 1) * histo_size;
+
         // println!("Created buffer for {keysize} keys, count_ru_scatter {count_ru_scatter}, count_ru_histo {count_ru_histo}, mr_keyval_size {mr_keyval_size}, histo_size {histo_size}");
         // println!("internal_size {internal_size}");
 
@@ -695,7 +545,6 @@
         });
         return buffer;
     }
-<<<<<<< HEAD
 
     pub fn create_bind_group(
         &self,
@@ -706,24 +555,20 @@
         keyval_b: &wgpu::Buffer,
         payload_a: &wgpu::Buffer,
         payload_b: &wgpu::Buffer,
-    ) -> (wgpu::Buffer, wgpu::BindGroup) {
-        let (
-            scatter_block_kvs,
-            scatter_blocks_ru,
-            count_ru_scatter,
-            histo_block_kvs,
-            hist_blocks_ru,
-            count_ru_histo,
-        ) = Self::get_scatter_histogram_sizes(keysize);
+    ) -> (wgpu::Buffer, wgpu::Buffer, wgpu::BindGroup, wgpu::BindGroup) {
+        let (_, scatter_blocks_ru, _, _, _, count_ru_histo) =
+            Self::get_scatter_histogram_sizes(keysize);
         if keyval_a.size() as usize != count_ru_histo * std::mem::size_of::<f32>()
             || keyval_b.size() as usize != count_ru_histo * std::mem::size_of::<f32>()
         {
             panic!("Keyval buffers are not padded correctly. Were they created with GPURSSorter::create_keyval_buffers()");
         }
-        let uniform_infos = GeneralInfo {
-            dispatch_x: 0,
+        let dispatch_infos = IndirectDispatch {
+            dispatch_x: scatter_blocks_ru as u32,
             dispatch_y: 1,
             dispatch_z: 1,
+        };
+        let uniform_infos = GeneralInfo {
             keys_size: keysize as u32,
             padded_size: count_ru_histo as u32,
             passes: 4,
@@ -733,29 +578,14 @@
         let uniform_buffer = device.create_buffer_init(&wgpu::util::BufferInitDescriptor {
             label: Some("Radix uniform buffer"),
             contents: unsafe { any_as_u8_slice(&uniform_infos) },
+            usage: wgpu::BufferUsages::STORAGE | wgpu::BufferUsages::COPY_DST,
+        });
+        let dispatch_buffer = device.create_buffer_init(&wgpu::util::BufferInitDescriptor {
+            label: Some("Dispatch indirect buffer"),
+            contents: unsafe { any_as_u8_slice(&dispatch_infos) },
             usage: wgpu::BufferUsages::STORAGE
                 | wgpu::BufferUsages::COPY_DST
                 | wgpu::BufferUsages::INDIRECT,
-=======
-    
-    pub fn create_bind_group(&self, device: &wgpu::Device , keysize: usize, internal_mem_buffer: &wgpu::Buffer, keyval_a: &wgpu::Buffer, keyval_b: &wgpu::Buffer, payload_a: &wgpu::Buffer, payload_b: &wgpu::Buffer)
-            -> (wgpu::Buffer, wgpu::Buffer, wgpu::BindGroup, wgpu::BindGroup) {
-        let (_, scatter_blocks_ru, _, _, _, count_ru_histo) = Self::get_scatter_histogram_sizes(keysize);
-        if keyval_a.size() as usize != count_ru_histo * std::mem::size_of::<f32>() || keyval_b.size() as usize != count_ru_histo * std::mem::size_of::<f32>() {
-            panic!("Keyval buffers are not padded correctly. Were they created with GPURSSorter::create_keyval_buffers()");
-        }
-        let dispatch_infos = IndirectDispatch{dispatch_x: scatter_blocks_ru as u32, dispatch_y: 1, dispatch_z: 1};
-        let uniform_infos = GeneralInfo{keys_size: keysize as u32, padded_size: count_ru_histo as u32, passes: 4, even_pass: 0, odd_pass: 0};
-        let uniform_buffer= device.create_buffer_init(&wgpu::util::BufferInitDescriptor {
-            label: Some("Radix uniform buffer"),
-            contents: unsafe{any_as_u8_slice(&uniform_infos)},
-            usage: wgpu::BufferUsages::STORAGE | wgpu::BufferUsages::COPY_DST,
-        });
-        let dispatch_buffer = device.create_buffer_init(&wgpu::util::BufferInitDescriptor {
-            label: Some("Dispatch indirect buffer"),
-            contents: unsafe{any_as_u8_slice(&dispatch_infos)},
-            usage: wgpu::BufferUsages::STORAGE | wgpu::BufferUsages::COPY_DST | wgpu::BufferUsages::INDIRECT,
->>>>>>> c79aae3f
         });
         let bind_group = device.create_bind_group(&wgpu::BindGroupDescriptor {
             label: Some("Radix bind group"),
@@ -793,64 +623,84 @@
             entries: &[wgpu::BindGroupEntry {
                 binding: 0,
                 resource: dispatch_buffer.as_entire_binding(),
-            },
-            ]
-        });
-        return (uniform_buffer, dispatch_buffer, bind_group, indirect_bind_group);
-    }
-    pub fn create_bind_group_render(&self, device: &wgpu::Device , payload_a: &wgpu::Buffer)
-            -> wgpu::BindGroup{
+            }],
+        });
+        return (
+            uniform_buffer,
+            dispatch_buffer,
+            bind_group,
+            indirect_bind_group,
+        );
+    }
+    pub fn create_bind_group_render(
+        &self,
+        device: &wgpu::Device,
+        payload_a: &wgpu::Buffer,
+    ) -> wgpu::BindGroup {
         let rendering_bind_group = device.create_bind_group(&wgpu::BindGroupDescriptor {
             label: Some("Render bind group"),
             layout: &self.render_bind_group_layout,
             entries: &[wgpu::BindGroupEntry {
                 binding: 4,
                 resource: payload_a.as_entire_binding(),
-            },
-            ]
+            }],
         });
         return rendering_bind_group;
     }
-    pub fn create_bind_group_preprocess(&self, device: &wgpu::Device , uniform_buffer: &wgpu::Buffer, dispatch_buffer: &wgpu::Buffer, internal_mem_buffer: &wgpu::Buffer, keyval_a: &wgpu::Buffer, keyval_b: &wgpu::Buffer, payload_a: &wgpu::Buffer, payload_b: &wgpu::Buffer)
-            -> wgpu::BindGroup {
+    pub fn create_bind_group_preprocess(
+        &self,
+        device: &wgpu::Device,
+        uniform_buffer: &wgpu::Buffer,
+        dispatch_buffer: &wgpu::Buffer,
+        internal_mem_buffer: &wgpu::Buffer,
+        keyval_a: &wgpu::Buffer,
+        keyval_b: &wgpu::Buffer,
+        payload_a: &wgpu::Buffer,
+        payload_b: &wgpu::Buffer,
+    ) -> wgpu::BindGroup {
         let bind_group = device.create_bind_group(&wgpu::BindGroupDescriptor {
             label: Some("Preprocess bind group"),
             layout: &self.preprocess_bind_group_layout,
-            entries: &[wgpu::BindGroupEntry {
-                binding: 0,
-                resource: uniform_buffer.as_entire_binding(),
-            },
-            wgpu::BindGroupEntry {
-                binding: 1,
-                resource: internal_mem_buffer.as_entire_binding(),
-            },
-            wgpu::BindGroupEntry {
-                binding: 2,
-                resource: keyval_a.as_entire_binding(),
-            },
-            wgpu::BindGroupEntry {
-                binding: 3,
-                resource: keyval_b.as_entire_binding(),
-            },
-            wgpu::BindGroupEntry {
-                binding: 4,
-                resource: payload_a.as_entire_binding(),
-            },
-            wgpu::BindGroupEntry {
-                binding: 5,
-                resource: payload_b.as_entire_binding(),
-            },
-            wgpu::BindGroupEntry {
-                binding: 6,
-                resource: dispatch_buffer.as_entire_binding(),
-            },
-            ]
+            entries: &[
+                wgpu::BindGroupEntry {
+                    binding: 0,
+                    resource: uniform_buffer.as_entire_binding(),
+                },
+                wgpu::BindGroupEntry {
+                    binding: 1,
+                    resource: internal_mem_buffer.as_entire_binding(),
+                },
+                wgpu::BindGroupEntry {
+                    binding: 2,
+                    resource: keyval_a.as_entire_binding(),
+                },
+                wgpu::BindGroupEntry {
+                    binding: 3,
+                    resource: keyval_b.as_entire_binding(),
+                },
+                wgpu::BindGroupEntry {
+                    binding: 4,
+                    resource: payload_a.as_entire_binding(),
+                },
+                wgpu::BindGroupEntry {
+                    binding: 5,
+                    resource: payload_b.as_entire_binding(),
+                },
+                wgpu::BindGroupEntry {
+                    binding: 6,
+                    resource: dispatch_buffer.as_entire_binding(),
+                },
+            ],
         });
         return bind_group;
     }
-    
-    pub fn record_reset_indirect_buffer(indirect_buffer: &wgpu::Buffer, uniform_buffer: &wgpu::Buffer, queue: &wgpu::Queue) {
-        queue.write_buffer(indirect_buffer, 0, &[0u8, 0u8, 0u8, 0u8]);  // nulling dispatch x
+
+    pub fn record_reset_indirect_buffer(
+        indirect_buffer: &wgpu::Buffer,
+        uniform_buffer: &wgpu::Buffer,
+        queue: &wgpu::Queue,
+    ) {
+        queue.write_buffer(indirect_buffer, 0, &[0u8, 0u8, 0u8, 0u8]); // nulling dispatch x
         queue.write_buffer(uniform_buffer, 0, &[0u8, 0u8, 0u8, 0u8]); // nulling keysize
     }
 
@@ -864,26 +714,9 @@
         // encoder.clear_buffer(histogram_buffer, 0, None);
 
         // as we only deal with 32 bit float values always 4 passes are conducted
-<<<<<<< HEAD
-        let (
-            scatter_block_kvs,
-            scatter_blocks_ru,
-            count_ru_scatter,
-            histo_block_kvs,
-            hist_blocks_ru,
-            count_ru_histo,
-        ) = Self::get_scatter_histogram_sizes(keysize);
-        const passes: u32 = 4;
-
-        // let count_ru_histo = histo_blocks_ru * histo_block_kvs;
-
-        let histo_size = rs_radix_size;
-
-=======
         let (_, _, _, _, hist_blocks_ru, _) = Self::get_scatter_histogram_sizes(keysize);
         const _PASSES: u32 = 4;
-        
->>>>>>> c79aae3f
+
         {
             let mut pass = encoder.begin_compute_pass(&ComputePassDescriptor {
                 label: Some("zeroing the histogram"),
@@ -891,18 +724,7 @@
 
             pass.set_pipeline(&self.zero_p);
             pass.set_bind_group(0, bind_group, &[]);
-<<<<<<< HEAD
-            let n = (rs_keyval_size + scatter_blocks_ru - 1) * histo_size
-                + if count_ru_histo > keysize {
-                    count_ru_histo - keysize
-                } else {
-                    0
-                };
-            let dispatch = (n as f32 / histogram_wg_size as f32).ceil() as u32;
-            pass.dispatch_workgroups(dispatch, 1, 1);
-=======
             pass.dispatch_workgroups(hist_blocks_ru as u32, 1, 1);
->>>>>>> c79aae3f
         }
 
         {
@@ -1079,13 +901,8 @@
     device.poll(wgpu::Maintain::Wait);
     rx.receive().await.unwrap().unwrap();
     let data = buffer_slice.get_mapped_range();
-<<<<<<< HEAD
-    let mut r;
-
-=======
     let r;
-    
->>>>>>> c79aae3f
+
     unsafe {
         let (_, d, _) = data.align_to::<T>();
         r = d.to_vec();
